--- conflicted
+++ resolved
@@ -69,13 +69,8 @@
   /** Perform the computation in an optimization step on GPU. */
   void step_compute_gpu(std::vector<DataType*> values_d,
                         std::vector<DataType*> gradient_d) override;
-<<<<<<< HEAD
 #endif // LBANN_HAS_CUDNN
 
-=======
-#endif // __LIB_CUDNN
- 
->>>>>>> a203d0b1
  private:
 
   /** Momentum. */
@@ -84,7 +79,7 @@
   bool m_nesterov;
   /** Velocity term for momentum SGD. */
   AbsDistMat* m_velocity;
-  
+
 
 //************************************************************************
 // Checkpointing
@@ -101,30 +96,25 @@
 
   bool unpack_scalars(persist& p, struct packing_header *header){
     p.read_datatype(persist_type::train, "momentum",  &m_momentum);
-    
+
     if(header != nullptr){
       header->momentum = m_momentum;
     }
-   
+
   return true;
   }
-  
+
   void unpack_header(struct packing_header& header){
     m_momentum = header.momentum;
   }
-  
+
   bool save_to_checkpoint_shared(persist& p, std::string m_name) override;
   bool load_from_checkpoint_shared(persist& p, std::string m_name) override;
 
 #ifdef LBANN_HAS_CUDNN
   /** GPU memory for velocity. */
-<<<<<<< HEAD
-  std::vector<DataType*> m_velocity_d;  
+  std::vector<DataType*> m_velocity_d;
 #endif // LBANN_HAS_CUDNN
-=======
-  std::vector<DataType*> m_velocity_d;
-#endif // __LIB_CUDNN
->>>>>>> a203d0b1
 
 };
 
