--- conflicted
+++ resolved
@@ -65,35 +65,26 @@
    */
   AbsDistMat* m_bias_gradient;
 
-<<<<<<< HEAD
-  /** Whether the linearity matrix transpose is applied. */
-  bool m_apply_linearity_transpose;
-
-#ifdef LBANN_HAS_CUDNN
-  /** GPU memory for linearity gradient. */
-  cudnn::matrix m_linearity_gradient_d;
-  /** GPU memory for bias gradient. */
-  cudnn::matrix m_bias_gradient_d;
-#endif // __LIB_CUNN
-=======
+  /** Whether the transpose of the linearity matrix is applied. */
+  bool m_transpose;
+
   #ifdef LBANN_HAS_CUDNN
   /** Vector composed of ones. */
   GPUMat m_ones;
   #endif // LBANN_HAS_CUDNN
->>>>>>> c683e95c
 
  public:
 
   fully_connected_layer(lbann_comm *comm,
                         int num_neurons,  // TODO: accept a vector for neuron dims
-                        bool apply_linearity_transpose = false,
+                        bool transpose = false,
                         weights* weight = nullptr,
                         bool has_bias = true,
                         cudnn::cudnn_manager *cudnn = nullptr)
     : learning_layer(comm),
       m_linearity_gradient(nullptr),
       m_bias_gradient(nullptr),
-      m_apply_linearity_transpose(apply_linearity_transpose) {
+      m_transpose(transpose) {
 
     // Initialize neuron tensor dimensions
     this->m_num_neurons = num_neurons;
@@ -122,14 +113,9 @@
 
   fully_connected_layer(const fully_connected_layer& other) :
     learning_layer(other),
-<<<<<<< HEAD
     m_bias_scaling_factor(other.m_bias_scaling_factor),
-    m_apply_linearity_transpose(other.m_apply_linearity_transpose) {
-    
-=======
-    m_bias_scaling_factor(other.m_bias_scaling_factor) {
-
->>>>>>> c683e95c
+    m_transpose(other.m_transpose) {
+
     // Deep matrix copies
     m_linearity_gradient = other.m_linearity_gradient;
     m_bias_gradient = other.m_bias_gradient;
@@ -145,7 +131,7 @@
   fully_connected_layer& operator=(const fully_connected_layer& other) {
     learning_layer::operator=(other);
     m_bias_scaling_factor = other.m_bias_scaling_factor;
-    m_apply_linearity_transpose = other.m_apply_linearity_transpose;
+    m_transpose = other.m_transpose;
 
     // Deep matrix copies
     deallocate_matrices();
@@ -228,28 +214,29 @@
     // Setup weights
     // Note: linearity matrix is duplicated across processes unless
     // the data layout is model-parallel.
-    El::Distribution col_dist = El::STAR;
-    El::Distribution row_dist = El::STAR;
-    if (get_data_layout() == data_layout::MODEL_PARALLEL) {
+    El::Distribution col_dist, row_dist;
+    switch (get_data_layout()) {
+    case data_layout::DATA_PARALLEL:
+      col_dist = El::STAR;
+      row_dist = El::STAR;
+      break;
+    case data_layout::MODEL_PARALLEL:
       col_dist = El::MC;
       row_dist = El::MR;
-    }
-<<<<<<< HEAD
-    if (m_apply_linearity_transpose) {
-      this->m_weights[0]->setup(this->m_num_prev_neurons,
-                                this->m_num_neurons,
-                                col_dist, row_dist);
+      break;
+    default:
+      LBANN_ERROR("invalid data layout");
+    }
+    if (m_transpose) {
+      this->m_weights[0]->setup(get_num_prev_neurons(),
+                                get_num_neurons(),
+                                col_dist, row_dist, Dev);
     } else {
-      this->m_weights[0]->setup(this->m_num_neurons,
-                                this->m_num_prev_neurons,
-                                col_dist, row_dist);
-    }
-=======
-    this->m_weights[0]->setup(this->m_num_neurons,
-                              this->m_num_prev_neurons,
-                              col_dist, row_dist, Dev);
->>>>>>> c683e95c
-    this->m_weights[1]->setup(this->m_num_neurons,
+      this->m_weights[0]->setup(get_num_neurons(),
+                                get_num_prev_neurons(),
+                                col_dist, row_dist, Dev);
+    }
+    this->m_weights[1]->setup(get_num_neurons(),
                               1,
                               get_activations().DistData().colDist,
                               El::STAR, Dev);
@@ -267,7 +254,7 @@
       this->m_weights[1]->freeze();
     } else {
       if (this->m_weights[0]->is_frozen() || this->m_weights[1]->is_frozen()) {
-        throw lbann_exception("fully_connected_layer: layer is not frozen but weights are");
+        LBANN_ERROR("layer is not frozen, but weights are frozen");
       }
     }
   }
@@ -277,175 +264,6 @@
 
  private:
 
-<<<<<<< HEAD
-  /** CPU implementation of forward prop computation. */
-  void fp_compute_cpu();
-  /** CPU implementation of backward prop computation. */
-  void bp_compute_cpu();
-
-  /** GPU implementation of forward prop computation. */
-  void fp_compute_cuda() {
-#ifndef LBANN_HAS_CUDNN
-    throw lbann_exception("fully_connected: CUDA not detected");
-#else
-
-    // GPU matrices
-    const auto& linearity_d = m_weights[0]->get_values_gpu();
-    const auto& input_d = this->m_prev_activations_d[0];
-    auto& output_d = this->m_activations_d[0];
-    
-    // Matrix parameters
-    const int input_size = get_num_prev_neurons();
-    const int output_size = get_num_neurons();
-    const int mini_batch_size = m_mini_batch_size_per_gpu;
-    const int num_gpus = this->m_cudnn->get_num_gpus();
-    const int input_ldim = input_d.get_leading_dim();
-    const int output_ldim = output_d.get_leading_dim();
-
-    // Stop early if possible
-    if (mini_batch_size == 0) { return; }
-
-    // Apply linearity
-    for (int i=0; i<num_gpus; ++i) {
-      CHECK_CUDA(cudaSetDevice(this->m_cudnn->get_gpu(i)));
-      cublas::gemm(this->m_cudnn->get_cublas_handle(i),
-                   m_apply_linearity_transpose ? CUBLAS_OP_T : CUBLAS_OP_N,
-                   CUBLAS_OP_N,
-                   output_size, mini_batch_size, input_size,
-                   DataType(1),
-                   linearity_d[i],
-                   m_apply_linearity_transpose ? input_size : output_size,
-                   input_d.get_locked_data(i), input_ldim,
-                   DataType(0),
-                   output_d.get_data(i), output_ldim);
-    }
-
-    // Apply bias if needed
-    if(m_bias_scaling_factor != DataType(0)) {
-      const auto& bias_d = m_weights[1]->get_values_gpu();
-      
-      // Initialize work space with ones
-      cudnn::matrix ones_d(this->m_cudnn);
-      ones_d.attach_to_work_spaces(mini_batch_size);
-      m_cudnn->set_on_gpus(ones_d.get_data(), DataType(1), mini_batch_size);
-
-      // Apply bias with outer product
-      for (int i = 0; i < num_gpus; ++i) {
-        CHECK_CUDA(cudaSetDevice(this->m_cudnn->get_gpu(i)));
-        cublas::gemm(this->m_cudnn->get_cublas_handle(i),
-                     CUBLAS_OP_N, CUBLAS_OP_T,
-                     output_size, mini_batch_size, 1,
-                     DataType(1),
-                     bias_d[i], output_size,
-                     ones_d.get_data(i), mini_batch_size,
-                     DataType(1),
-                     output_d.get_data(i), output_ldim);
-      }
-
-    }
-#endif // LBANN_HAS_CUDNN
-  }
-
-  /** GPU implementation of backward prop computation. */
-  void bp_compute_cuda() {
-#ifndef LBANN_HAS_CUDNN
-    throw lbann_exception("fully_connected: CUDA not detected");
-#else
-
-    // GPU matrices
-    const auto& linearity_d = m_weights[0]->get_values_gpu();
-    const auto& input_d = this->m_prev_activations_d[0];
-    const auto& gradient_wrt_output_d = this->m_prev_error_signals_d[0];
-    auto& gradient_wrt_input_d = this->m_error_signals_d[0];
-    
-    // Matrix parameters
-    const int input_size = get_num_prev_neurons();
-    const int output_size = get_num_neurons();
-    const int mini_batch_size = m_mini_batch_size_per_gpu;
-    const int num_gpus = this->m_cudnn->get_num_gpus();
-    const int input_ldim = input_d.get_leading_dim();
-    const int gradient_wrt_output_ldim = gradient_wrt_output_d.get_leading_dim();
-    const int gradient_wrt_input_ldim = gradient_wrt_input_d.get_leading_dim();
-
-    // Compute gradient w.r.t. bias if needed
-    optimizer* bias_optimizer = this->m_weights[1]->get_optimizer();
-    if (m_bias_scaling_factor != DataType(0)
-        && bias_optimizer != nullptr) {
-
-      // Initialize work space with ones
-      cudnn::matrix ones_d(this->m_cudnn);
-      ones_d.attach_to_work_spaces(mini_batch_size);
-      m_cudnn->set_on_gpus(ones_d.get_data(), DataType(1), mini_batch_size);
-
-      // Obtain gradient with a sum over rows
-      for (int i = 0; i < num_gpus; ++i) {
-        CHECK_CUDA(cudaSetDevice(this->m_cudnn->get_gpu(i)));
-        cublas::gemv(this->m_cudnn->get_cublas_handle(i),
-                     CUBLAS_OP_N, 
-                     output_size, mini_batch_size,
-                     DataType(1),
-                     gradient_wrt_output_d.get_locked_data(i), gradient_wrt_output_ldim,
-                     ones_d.get_data(i), 1,
-                     DataType(0),
-                     m_bias_gradient_d.get_data(i), 1);
-      }
-      bias_optimizer->add_to_gradient_staging(
-        m_bias_gradient_d,
-        m_bias_scaling_factor / this->m_model->get_effective_mini_batch_size());
-    }
-      
-    // Compute gradient w.r.t. linearity if needed
-    optimizer* linearity_optimizer = this->m_weights[0]->get_optimizer();
-    if (linearity_optimizer != nullptr) {
-      for (int i = 0; i < num_gpus; ++i) {
-        CHECK_CUDA(cudaSetDevice(this->m_cudnn->get_gpu(i)));
-        if (m_apply_linearity_transpose) {
-          cublas::gemm(this->m_cudnn->get_cublas_handle(i),
-                       CUBLAS_OP_N, CUBLAS_OP_T,
-                       input_size, output_size, mini_batch_size,
-                       DataType(1),
-                       input_d.get_locked_data(i), input_ldim,
-                       gradient_wrt_output_d.get_locked_data(i), gradient_wrt_output_ldim,
-                       DataType(0),
-                       m_linearity_gradient_d.get_data(i), input_size);
-        } else {
-          cublas::gemm(this->m_cudnn->get_cublas_handle(i),
-                       CUBLAS_OP_N, CUBLAS_OP_T,
-                       output_size, input_size, mini_batch_size,
-                       DataType(1),
-                       gradient_wrt_output_d.get_locked_data(i), gradient_wrt_output_ldim,
-                       input_d.get_locked_data(i), input_ldim,
-                       DataType(0),
-                       m_linearity_gradient_d.get_data(i), output_size);
-        }
-      }
-      linearity_optimizer->add_to_gradient_staging(
-        m_linearity_gradient_d,
-        DataType(1) / this->m_model->get_effective_mini_batch_size());
-    }
-
-    // Compute gradient w.r.t. input
-    if (mini_batch_size != 0) {
-      for (int i = 0; i < num_gpus; ++i) {
-        CHECK_CUDA(cudaSetDevice(this->m_cudnn->get_gpu(i)));
-        cublas::gemm(this->m_cudnn->get_cublas_handle(i),
-                     m_apply_linearity_transpose ? CUBLAS_OP_N : CUBLAS_OP_T,
-                     CUBLAS_OP_N,
-                     input_size, mini_batch_size, output_size,
-                     DataType(1),
-                     linearity_d[i],
-                     m_apply_linearity_transpose ? input_size : output_size,
-                     gradient_wrt_output_d.get_locked_data(i), gradient_wrt_output_ldim,
-                     DataType(1),
-                     gradient_wrt_input_d.get_data(i), gradient_wrt_input_ldim);
-      }
-    }
-
-#endif // LBANN_HAS_CUDNN
-  }
-
-=======
->>>>>>> c683e95c
   /** Deallocate distributed matrices. */
   void deallocate_matrices() {
     if (m_linearity_gradient != nullptr) delete m_linearity_gradient;
