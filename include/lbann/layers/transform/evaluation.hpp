--- conflicted
+++ resolved
@@ -51,7 +51,7 @@
   static abstract_evaluation_layer* construct(lbann_comm *comm,
                                               data_layout layout,
                                               El::Device device);
-  
+
 protected:
 
   abstract_evaluation_layer(lbann_comm *comm);
@@ -65,13 +65,9 @@
   EvalType m_scale;
   /** Evaluated value. */
   DataType m_value;
-<<<<<<< HEAD
-
-=======
   /** Non-blocking allreduce request. */
   Al::request m_allreduce_req;
-  
->>>>>>> d9923f88
+
 };
 
 /** Evaluation layer.
