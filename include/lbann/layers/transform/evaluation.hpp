--- conflicted
+++ resolved
@@ -58,7 +58,7 @@
   EvalType m_scale;
   /** Evaluated value. */
   DataType m_value;
-  
+
 };
 
 /** Evaluation layer.
@@ -84,69 +84,6 @@
      return s.str();
   }
 
-<<<<<<< HEAD
-  /** Get scaling factor. */
-  EvalType get_scale() const { return m_scale; }
-  /** Set scaling factor. */
-  void set_scale(EvalType scale) { m_scale = scale; }
-
-  /** Get evaluated value. */
-  EvalType get_value(bool unscaled = false) {
-    this->m_comm->wait(m_allreduce_req);
-    if (unscaled) {
-      return m_value;
-    } else {
-      return m_scale * m_value;
-    }
-  }
-
- protected:
-
-  virtual void fp_compute() override {
-    const auto& input = get_prev_activations();
-    const auto& local_input = input.LockedMatrix();
-    const El::Int local_height = local_input.Height();
-    const El::Int local_width = local_input.Width();
-    const auto& mini_batch_size = input.Width();
-
-    // Compute average value
-    EvalType sum = EvalType(0);
-    int nthreads = omp_get_num_threads();
-    std::vector<EvalType> local_sum(nthreads, EvalType(0));
-    LBANN_OMP_TASKLOOP_COLLAPSE2
-    for (El::Int col = 0; col < local_width; ++col) {
-      for (El::Int row = 0; row < local_height; ++row) {
-        const int tid = omp_get_thread_num();
-        local_sum[tid] += local_input(row, col);
-      }
-    }
-    for (int i = 0; i < nthreads; ++i) {
-      sum += local_sum[i];
-    }
-    m_value = sum / mini_batch_size;
-    this->m_comm->nb_allreduce(&m_value, 1, input.DistComm(), m_allreduce_req);
-
-  }
-
-  virtual void bp_compute() override {
-    auto& error_signal = get_error_signals();
-    if (m_scale == EvalType(0)) {
-      El::Zero(error_signal);
-    } else {
-      El::Fill(error_signal, DataType(m_scale));
-    }
-  }
-
- private:
-  /** Scaling factor to apply to evaluated value. */
-  EvalType m_scale;
-  /** Evaluated value. */
-  EvalType m_value;
-  /** Non-blocking allreduce request. */
-  Al::request m_allreduce_req;
-
-=======
->>>>>>> d44f63fd
 };
 
 } // namespace lbann
