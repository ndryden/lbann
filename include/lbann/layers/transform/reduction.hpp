--- conflicted
+++ resolved
@@ -35,12 +35,15 @@
 enum class reduction_mode {INVALID, SUM, AVERAGE};
 
 /** Reduction layer. */
-  template <data_layout T_layout = data_layout::DATA_PARALLEL, El::Device Dev = El::Device::CPU>
+template <data_layout T_layout = data_layout::DATA_PARALLEL, El::Device Dev = El::Device::CPU>
 class reduction_layer : public transform_layer {
  private:
 
   /** Reduction mode. */
   const reduction_mode m_mode;
+
+  /** Vector composed of ones. */
+  DMat<Dev> m_ones;
 
  public:
 
@@ -84,247 +87,57 @@
   }
 
   void fp_compute() override {
-    if(using_gpus()) {
-    #ifndef LBANN_HAS_CUDNN
-      LBANN_ERROR("cuDNN not detected");
-    #else
 
-      // GPU data
-<<<<<<< HEAD
-      const auto& input_d = this->m_prev_activations_d[0];
-      auto& output_d = this->m_activations_d[0];
-      const auto& input_size = input_d.get_height();
-      const auto& input_ldim = input_d.get_leading_dim();
-      const auto& output_ldim = output_d.get_leading_dim();
-      const int num_gpus = m_cudnn->get_num_gpus();
-=======
-      const auto& input = get_prev_activations();
-      auto& output = get_activations();
-      const auto& input_size = get_num_prev_neurons();
-      const auto& mini_batch_size = m_mini_batch_size_per_gpu;
-      const auto& input_ldim = input.LDim();
->>>>>>> b2ae5c66
+    // Local matrices
+    const auto& local_input = get_local_prev_activations();
+    auto& local_output = get_local_activations();
+    const El::Int input_size = local_input.Height();
 
-      // Stop early if possible
-      if (m_mini_batch_size_per_gpu == 0) { return; }
+    // Apply reduction
+    switch (m_mode) {
+    case reduction_mode::SUM:
+      El::Ones(m_ones, input_size, 1);
+      El::Gemv(El::TRANSPOSE,
+               DataType(1), local_input, m_ones,
+               DataType(0), local_output);
+      break;
+    case reduction_mode::AVERAGE:
+      El::Ones(m_ones, input_size, 1);
+      El::Gemv(El::TRANSPOSE,
+               DataType(1) / input_size, local_input, m_ones,
+               DataType(0), local_output);
+      break;
+    default:
+      LBANN_ERROR("invalid reduction mode");
+    }
 
-      // Apply reduction on GPU
-      switch (m_mode) {
-      case reduction_mode::SUM:
-        {
-<<<<<<< HEAD
-          cudnn::matrix ones_d(this->m_cudnn);
-          ones_d.attach_to_work_spaces(input_size);
-          m_cudnn->set_on_gpus(ones_d.get_data(), DataType(1), input_size);
-          for (int i = 0; i < num_gpus; ++i) {
-            CHECK_CUDA(cudaSetDevice(this->m_cudnn->get_gpu(i)));
-            cublas::gemv(this->m_cudnn->get_cublas_handle(i),
-                         CUBLAS_OP_T,
-                         input_size, m_mini_batch_size_per_gpu,
-                         DataType(1),
-                         input_d.get_locked_data(i), input_ldim,
-                         ones_d.get_locked_data(i), 1,
-                         DataType(0),
-                         output_d.get_data(i), output_ldim);
-          }
-=======
-          GPUMat ones;
-          El::Ones(ones, input_size, 1);
-          CHECK_CUDA(cudaSetDevice(this->m_cudnn->get_gpu()));
-          cublas::gemv(this->m_cudnn->get_cublas_handle(),
-                       CUBLAS_OP_T,
-                       input_size, mini_batch_size,
-                       DataType(1),
-                       input.LockedBuffer(), input_ldim,
-                       ones.LockedBuffer(), 1,
-                       DataType(0),
-                       output.Buffer(), 1);
->>>>>>> b2ae5c66
-        }
-        break;
-      case reduction_mode::AVERAGE:
-        {
-<<<<<<< HEAD
-          cudnn::matrix ones_d(this->m_cudnn);
-          ones_d.attach_to_work_spaces(input_size);
-          m_cudnn->set_on_gpus(ones_d.get_data(), DataType(1), input_size);
-          for (int i = 0; i < num_gpus; ++i) {
-            CHECK_CUDA(cudaSetDevice(this->m_cudnn->get_gpu(i)));
-            cublas::gemv(this->m_cudnn->get_cublas_handle(i),
-                         CUBLAS_OP_T,
-                         input_size, m_mini_batch_size_per_gpu,
-                         DataType(1) / input_size,
-                         input_d.get_locked_data(i), input_ldim,
-                         ones_d.get_locked_data(i), 1,
-                         DataType(0),
-                         output_d.get_data(i), output_ldim);
-          }
-=======
-          GPUMat ones;
-          El::Ones(ones, input_size, 1);
-          CHECK_CUDA(cudaSetDevice(this->m_cudnn->get_gpu()));
-          cublas::gemv(this->m_cudnn->get_cublas_handle(),
-                       CUBLAS_OP_T,
-                       input_size, mini_batch_size,
-                       DataType(1) / input_size,
-                       input.LockedBuffer(), input_ldim,
-                       ones.LockedBuffer(), 1,
-                       DataType(0),
-                       output.Buffer(), 1);
->>>>>>> b2ae5c66
-        }
-        break;
-      default:
-        LBANN_ERROR("invalid reduction mode");
-      }
-    #endif // LBANN_HAS_CUDNN
-    } else {
-      // Apply reduction on CPU
-      const auto& local_input = get_local_prev_activations();
-      auto& local_output = get_local_activations();
-      switch (m_mode) {
-      case reduction_mode::SUM:
-        El::ColumnSum(local_input, local_output);
-        break;
-      case reduction_mode::AVERAGE:
-        El::ColumnSum(local_input, local_output);
-        local_output *= DataType(1) / get_num_prev_neurons();
-        break;
-      default:
-        LBANN_ERROR("invalid reduction mode");
-      }
-    }
   }
 
   void bp_compute() override {
-    if(using_gpus()) {
-    #ifndef LBANN_HAS_CUDNN
-      LBANN_ERROR("cuDNN not detected");
-    #else
 
-      // GPU data
-      const auto& gradient_wrt_output = get_prev_error_signals();
-      auto& gradient_wrt_input = get_error_signals();
-      const auto& input_size = get_num_prev_neurons();
-      const auto& mini_batch_size = m_mini_batch_size_per_gpu;
-<<<<<<< HEAD
-      const auto& gradient_wrt_output_ldim = gradient_wrt_output_d.get_leading_dim();
-      const auto& gradient_wrt_input_ldim = gradient_wrt_input_d.get_leading_dim();
-      const int num_gpus = m_cudnn->get_num_gpus();
-=======
-      const auto& gradient_wrt_input_ldim = gradient_wrt_input.LDim();
->>>>>>> b2ae5c66
+    // Local matrices
+    const auto& local_gradient_wrt_output = get_local_prev_error_signals();
+    auto& local_gradient_wrt_input = get_local_error_signals();
+    const El::Int input_size = local_gradient_wrt_input.Height();
 
-      // Stop early if possible
-      if (mini_batch_size == 0) { return; }
+    // Compute gradients w.r.t. inputs
+    switch (m_mode) {
+    case reduction_mode::SUM:
+      El::Ones(m_ones, input_size, 1);
+      El::Gemm(El::NORMAL, El::NORMAL,
+               DataType(1), m_ones, local_gradient_wrt_output,
+               DataType(1), local_gradient_wrt_input);
+      break;
+    case reduction_mode::AVERAGE:
+      El::Ones(m_ones, input_size, 1);
+      El::Gemm(El::NORMAL, El::NORMAL,
+               DataType(1) / input_size, m_ones, local_gradient_wrt_output,
+               DataType(1), local_gradient_wrt_input);
+      break;
+    default:
+      LBANN_ERROR("invalid reduction mode");
+    }
 
-      // Apply reduction on GPU
-      switch (m_mode) {
-      case reduction_mode::SUM:
-        {
-<<<<<<< HEAD
-          cudnn::matrix ones_d(this->m_cudnn);
-          ones_d.attach_to_work_spaces(input_size);
-          m_cudnn->set_on_gpus(ones_d.get_data(), DataType(1), input_size);
-          for (int i = 0; i < num_gpus; ++i) {
-            CHECK_CUDA(cudaSetDevice(this->m_cudnn->get_gpu(i)));
-            cublas::gemm(this->m_cudnn->get_cublas_handle(i),
-                         CUBLAS_OP_N, CUBLAS_OP_N,
-                         input_size, mini_batch_size, 1,
-                         DataType(1),
-                         ones_d.get_locked_data(i), input_size,
-                         gradient_wrt_output_d.get_locked_data(i),
-                         gradient_wrt_output_ldim,
-                         DataType(0),
-                         gradient_wrt_input_d.get_data(i),
-                         gradient_wrt_input_ldim);
-          }
-=======
-          GPUMat ones;
-          El::Ones(ones, input_size, 1);
-          CHECK_CUDA(cudaSetDevice(this->m_cudnn->get_gpu()));
-          cublas::gemm(this->m_cudnn->get_cublas_handle(),
-                       CUBLAS_OP_N, CUBLAS_OP_N,
-                       input_size, mini_batch_size, 1,
-                       DataType(1),
-                       ones.LockedBuffer(), input_size,
-                       gradient_wrt_output.LockedBuffer(), 1,
-                       DataType(0),
-                       gradient_wrt_input.Buffer(),
-                       gradient_wrt_input_ldim);
->>>>>>> b2ae5c66
-        }
-        break;
-      case reduction_mode::AVERAGE:
-        {
-<<<<<<< HEAD
-          cudnn::matrix ones_d(this->m_cudnn);
-          ones_d.attach_to_work_spaces(input_size);
-          m_cudnn->set_on_gpus(ones_d.get_data(), DataType(1), input_size);
-          for (int i = 0; i < num_gpus; ++i) {
-            CHECK_CUDA(cudaSetDevice(this->m_cudnn->get_gpu(i)));
-            cublas::gemm(this->m_cudnn->get_cublas_handle(i),
-                         CUBLAS_OP_N, CUBLAS_OP_T,
-                         input_size, mini_batch_size, 1,
-                         DataType(1) / mini_batch_size,
-                         ones_d.get_locked_data(i), input_size,
-                         gradient_wrt_output_d.get_locked_data(i),
-                         gradient_wrt_output_ldim,
-                         DataType(0),
-                         gradient_wrt_input_d.get_data(i),
-                         gradient_wrt_input_ldim);
-          }
-=======
-          GPUMat ones;
-          El::Ones(ones, input_size, 1);
-          CHECK_CUDA(cudaSetDevice(this->m_cudnn->get_gpu()));
-          cublas::gemm(this->m_cudnn->get_cublas_handle(),
-                       CUBLAS_OP_N, CUBLAS_OP_T,
-                       input_size, mini_batch_size, 1,
-                       DataType(1) / mini_batch_size,
-                       ones.LockedBuffer(), input_size,
-                       gradient_wrt_output.LockedBuffer(), 1,
-                       DataType(0),
-                       gradient_wrt_input.Buffer(),
-                       gradient_wrt_input_ldim);
->>>>>>> b2ae5c66
-        }
-        break;
-      default:
-        LBANN_ERROR("invalid reduction mode");
-      }
-
-   #endif // LBANN_HAS_CUDNN
-    } else {
-      // Apply reduction on CPU
-      const auto& local_gradient_wrt_output = get_local_prev_error_signals();
-      auto& local_gradient_wrt_input = get_local_error_signals();
-      switch (m_mode) {
-      case reduction_mode::SUM:
-        El::IndexDependentMap(local_gradient_wrt_input,
-                              (std::function<DataType(El::Int,El::Int,const DataType&)>)
-                              ([this,&local_gradient_wrt_output]
-                               (El::Int r, El::Int c,const DataType& dx)
-                               ->DataType {
-                                return dx + local_gradient_wrt_output(0, c);
-                              }));
-        break;
-      case reduction_mode::AVERAGE:
-        {
-          const DataType scale = DataType(1) / get_num_prev_neurons();
-          El::IndexDependentMap(local_gradient_wrt_input,
-                                (std::function<DataType(El::Int,El::Int,const DataType&)>)
-                                ([this,&local_gradient_wrt_output,scale]
-                                 (El::Int r, El::Int c,const DataType& dx)
-                                 ->DataType {
-                                  return dx + scale * local_gradient_wrt_output(0, c);
-                                }));
-        }
-        break;
-      default:
-        LBANN_ERROR("invalid reduction mode");
-      }
-    }
   }
 
 };
