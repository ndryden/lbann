--- conflicted
+++ resolved
@@ -33,23 +33,12 @@
 #include "lbann_image_preprocessor.hpp"
 #include "lbann_cv_process.hpp"
 
-<<<<<<< HEAD
-namespace lbann
-{
-class imagenet_reader_cv : public generic_data_reader
-{
-public:
-  imagenet_reader_cv(int batchSize, std::shared_ptr<cv_process>& pp, bool shuffle = true);
-  imagenet_reader_cv(const imagenet_reader_cv& source);
-  ~imagenet_reader_cv();
-=======
 namespace lbann {
 class imagenet_reader_cv : public generic_data_reader {
  public:
   imagenet_reader_cv(int batchSize, std::shared_ptr<cv_process>& pp, bool shuffle = true);
   imagenet_reader_cv(const imagenet_reader_cv& source);
   ~imagenet_reader_cv(void);
->>>>>>> 59bc798b
 
   virtual int fetch_data(Mat& X);
   virtual int fetch_label(Mat& Y);
