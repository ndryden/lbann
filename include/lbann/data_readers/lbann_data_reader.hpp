--- conflicted
+++ resolved
@@ -63,13 +63,13 @@
   DataReader(int batchSize) :
     DataReader(batchSize, true) {}
     
-<<<<<<< HEAD
   DataReader(const DataReader& source) :
     BatchSize(source.BatchSize), CurrentPos(source.CurrentPos), m_shuffle(source.m_shuffle),
     m_stride(source.m_stride), m_base_offset(source.m_base_offset), m_model_offset(source.m_model_offset),
     m_use_alt_last_mini_batch_size(source.m_use_alt_last_mini_batch_size),
     m_last_mini_batch_threshold(source.m_last_mini_batch_threshold), m_last_mini_batch_size(source.m_last_mini_batch_size), m_last_mini_batch_stride(source.m_last_mini_batch_stride),
-    ShuffledIndices(source.ShuffledIndices), m_unused_indices(source.m_unused_indices)
+    ShuffledIndices(source.ShuffledIndices), m_unused_indices(source.m_unused_indices),
+    m_name(source.m_name)
   {}
 
   virtual ~DataReader() {}
@@ -162,225 +162,4 @@
 
 }  // namespace lbann
 
-#endif  // LBANN_DATA_READER_HPP
-=======
-    DataReader(const DataReader& source) :
-      BatchSize(source.BatchSize), CurrentPos(source.CurrentPos), m_shuffle(source.m_shuffle),
-      m_stride(source.m_stride), m_base_offset(source.m_base_offset), m_model_offset(source.m_model_offset),
-      m_use_alt_last_mini_batch_size(source.m_use_alt_last_mini_batch_size),
-      m_last_mini_batch_threshold(source.m_last_mini_batch_threshold), m_last_mini_batch_size(source.m_last_mini_batch_size), m_last_mini_batch_stride(source.m_last_mini_batch_stride),
-      ShuffledIndices(source.ShuffledIndices), m_unused_indices(source.m_unused_indices),
-      m_name(source.m_name)
-    {}
-
-    virtual ~DataReader() {}
-
-    /**
-     * Prepare to start processing an epoch of data.
-     * If shuffle is true, then shuffle the indices of the data set
-     * If the base offset is not specified set it to 0
-     * If the stride is not specified set it to batch size
-     */
-    void setup(int base_offset, int stride, int model_offset = 0, lbann_comm *comm = NULL) {
-      m_model_offset = model_offset;
-      m_base_offset = base_offset;
-      m_stride = stride;
-      m_last_mini_batch_stride = stride;
-      m_current_mini_batch_idx = 0;
-
-      if(comm != NULL) {
-        calculate_multi_model_data_distribution(comm);
-        m_use_alt_last_mini_batch_size = true;
-      }
-
-      CurrentPos = m_base_offset + m_model_offset;
-      if (m_shuffle) {
-        std::shuffle(ShuffledIndices.begin(), ShuffledIndices.end(),
-                     get_generator());
-      }
-    }
-
-    void setup() { DataReader::setup(0, BatchSize); }
-
-		virtual int fetch_data(Mat& X) { return 0; }
-		// 	if (CurrentPos < (int)ShuffledIndices.size()) {
-		// 		return true;
-		// 	}
-		// 	else {
-		// 		return false;
-		// 	}
-		// }
-		virtual int fetch_label(Mat& Y) { return 0; }
-		// 	if (CurrentPos < (int)ShuffledIndices.size()) {
-		// 		return true;
-		// 	}
-		// 	else {
-		// 		return false;
-		// 	}
-		// }
-    virtual int fetch_response(Mat& Y) { return 0; }
-    /**
-     * During the network's update phase, the data reader will
-     * advanced the current position pointer.  If the pointer wraps
-     * around, then reshuffle the data indicies.
-     */
-    virtual bool update() {
-      int max_stride = std::max(m_stride, m_last_mini_batch_stride);
-      /// Is the mini-batch that is about to finish equal to the second to last mini-batch
-      if(m_use_alt_last_mini_batch_size && ((m_current_mini_batch_idx+1) >= (m_num_mini_batches_per_reader-1))) {
-        CurrentPos += m_last_mini_batch_stride;
-      }else {
-        CurrentPos += m_stride;
-      }
-      if (CurrentPos < (int)ShuffledIndices.size()) {
-        m_current_mini_batch_idx++;
-        return true;
-      } else {
-        if (m_shuffle) {
-          std::shuffle(ShuffledIndices.begin(), ShuffledIndices.end(),
-                       get_generator());
-        }
-        m_current_mini_batch_idx = 0;
-        CurrentPos = m_base_offset + m_model_offset;
-        return false;
-      }
-    }
-
-		virtual int getNumLabels() { return 0; }
-		virtual int getNumResponses() { return 1; }
-    virtual int get_linearized_data_size() { return 0; }
-    virtual int get_linearized_label_size() { return 0; }
-    virtual int get_linearized_response_size() { return 1; }
-
-    bool position_valid()   { return (CurrentPos < (int)ShuffledIndices.size()); }
-    bool at_new_epoch() { return (m_current_mini_batch_idx == 0); }
-    int getBatchSize()      { 
-     if(m_use_alt_last_mini_batch_size && m_current_mini_batch_idx >= (m_num_mini_batches_per_reader-1)) {
-        return m_last_mini_batch_size;
-      }else {
-        return BatchSize; 
-      }
-    }
-		int getPosition()       { return CurrentPos; }
-    int get_next_position() { 
-      /// Is the mini-batch that is about to finish equal to the second to last mini-batch
-      if(m_use_alt_last_mini_batch_size && ((m_current_mini_batch_idx+1) >= (m_num_mini_batches_per_reader-1))) {
-        return CurrentPos + m_last_mini_batch_stride;
-      }else {
-        return CurrentPos + m_stride;
-      }
-    }
-		int* getIndices()       { return &ShuffledIndices[0]; }
-		int getNumData()        { return (int)ShuffledIndices.size(); }
-		int get_num_unused_data() { return (int)m_unused_indices.size(); }
-		int* get_unused_data()    { return &m_unused_indices[0]; }
-
-    void select_subset_of_data(size_t max_sample_count, bool firstN) {
-      size_t num_data_samples = getNumData();
-      
-      /// If the user requested fewer than the total data set size, select
-      /// a random set from the entire data set.
-      if (max_sample_count != 0) {
-        max_sample_count = __MIN(max_sample_count, num_data_samples);
-        if(!firstN) {
-          std::shuffle(ShuffledIndices.begin(), ShuffledIndices.end(), get_generator());
-        }
-        m_unused_indices=std::vector<int>(ShuffledIndices.begin() + max_sample_count, ShuffledIndices.end());
-        ShuffledIndices.resize(max_sample_count);
-
-        if(!firstN) {
-          std::sort(ShuffledIndices.begin(), ShuffledIndices.end());
-          std::sort(m_unused_indices.begin(), m_unused_indices.end());
-        }
-
-        // std::cout << "shuffled indices ";
-        // for (auto i = ShuffledIndices.begin(); i != ShuffledIndices.end(); ++i)
-        //   std::cout << *i << ' ';
-        // std::cout << std::endl;
-
-        // std::cout << "unused indices ";
-        // for (auto i = m_unused_indices.begin(); i != m_unused_indices.end(); ++i)
-        //   std::cout << *i << ' ';
-        // std::cout << std::endl;
-      }
-    }
-
-    bool swap_used_and_unused_index_sets() {
-      std::vector<int> tmp_indices = ShuffledIndices;
-      ShuffledIndices = m_unused_indices;
-      m_unused_indices = tmp_indices;
-      return true;
-    }
-
-    DataReader& operator=(const DataReader& source) {
-      this->BatchSize = source.BatchSize;
-      this->CurrentPos = source.CurrentPos;
-      this->m_shuffle = source.m_shuffle;
-      this->m_stride = source.m_stride;
-      this->m_base_offset = source.m_base_offset;
-      this->m_model_offset = source.m_model_offset;
-      this->m_use_alt_last_mini_batch_size = source.m_use_alt_last_mini_batch_size;
-      this->m_last_mini_batch_threshold = source.m_last_mini_batch_threshold;
-      this->m_last_mini_batch_size = source.m_last_mini_batch_size;
-      this->m_last_mini_batch_stride = source.m_last_mini_batch_stride;
-
-      // Vectors implement a deep copy
-      this->ShuffledIndices = source.ShuffledIndices;
-      this->m_unused_indices = source.m_unused_indices;
-      this->m_name = source.m_name;
-      return *this;
-    }
-
-    size_t trim_data_set(double use_percentage, bool firstN=false) {
-      size_t max_sample_count = rint(getNumData()*use_percentage);
-      
-      if(max_sample_count > getNumData() || ((long) max_sample_count) < 0) {
-        throw lbann_exception("data reader trim error: invalid number of samples selected");
-      }
-      select_subset_of_data(max_sample_count, firstN);
-
-      return getNumData();
-    }
-
-    void calculate_multi_model_data_distribution(lbann_comm *comm);
-
-    /** \brief Given directory to store checkpoint files, write state to file and add to number of bytes written */
-    bool saveToCheckpointShared(persist& p, const char* name);
-
-    /** \brief Given directory to store checkpoint files, read state from file and add to number of bytes read */
-    bool loadFromCheckpointShared(persist& p, const char* name);
-
-    /** \brief Returns this class's name **/
-    const std::string & name() { return m_name; }
-
-    /** \brief Sets this class's name **/
-    void setName(std::string name) { m_name = name; }
-
-  protected:
-    int							BatchSize;
-    int 						CurrentPos;
-    int             m_shuffle;
-    int             m_stride;       /// Stride is typically batch_size, but may be a multiple of batch size if there are multiple readers
-    int             m_base_offset;  /// If there are multiple instances of the reader, 
-                                    /// then it may not reset to zero
-    int             m_model_offset;  /// If there are multiple models with multiple instances of the reader, 
-                                     /// each model's set of readers may not reset to zero
-    /// Provide a set of size, strides, and thresholds to handle the last mini batch of a dataset
-    bool            m_use_alt_last_mini_batch_size;
-    int             m_last_mini_batch_threshold;
-    int             m_last_mini_batch_size;
-    int             m_last_mini_batch_stride;
-
-    int             m_current_mini_batch_idx;
-    int             m_num_mini_batches_per_reader;
-
-    std::vector<int> 			ShuffledIndices;
-    std::vector<int> 			m_unused_indices; /// Record of the indicies that are not being used for training
-
-    std::string m_name;
-	};
-
-}
-
-#endif // LBANN_DATA_READER_HPP
->>>>>>> 9cccc186
+#endif  // LBANN_DATA_READER_HPP