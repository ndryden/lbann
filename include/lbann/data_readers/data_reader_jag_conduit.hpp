////////////////////////////////////////////////////////////////////////////////
// Copyright (c) 2014-2016, Lawrence Livermore National Security, LLC.
// Produced at the Lawrence Livermore National Laboratory.
// Written by the LBANN Research Team (B. Van Essen, et al.) listed in
// the CONTRIBUTORS file. <lbann-dev@llnl.gov>
//
// LLNL-CODE-697807.
// All rights reserved.
//
// This file is part of LBANN: Livermore Big Artificial Neural Network
// Toolkit. For details, see http://software.llnl.gov/LBANN or
// https://github.com/LLNL/LBANN.
//
// Licensed under the Apache License, Version 2.0 (the "Licensee"); you
// may not use this file except in compliance with the License.  You may
// obtain a copy of the License at:
//
// http://www.apache.org/licenses/LICENSE-2.0
//
// Unless required by applicable law or agreed to in writing, software
// distributed under the License is distributed on an "AS IS" BASIS,
// WITHOUT WARRANTIES OR CONDITIONS OF ANY KIND, either express or
// implied. See the License for the specific language governing
// permissions and limitations under the license.
////////////////////////////////////////////////////////////////////////////////

#ifndef _DATA_READER_JAG_CONDUIT_HPP_
#define _DATA_READER_JAG_CONDUIT_HPP_

#include "lbann_config.hpp" // may define LBANN_HAS_CONDUIT

#ifdef LBANN_HAS_CONDUIT
#include "lbann/data_readers/opencv.hpp"
#include "data_reader.hpp"
#include "conduit/conduit.hpp"
#include "hdf5.h"
#include "lbann/data_readers/cv_process.hpp"
#include <string>
#include <set>
#include <unordered_map>
#include <map>
#include <memory>

namespace lbann {

/**
<<<<<<< HEAD
=======
 * Store the handles of open hdf5 files, and close files at the end of the
 * life time of this container object.
 */
class hdf5_file_handles {
 protected:
  std::unordered_map<std::string, hid_t> m_open_hdf5_files;
  std::map<hid_t, std::string> m_open_hdf5_handles;

 public:
  ~hdf5_file_handles();
  /// Add a handle that corresponds to the filename fname
  bool add(const std::string fname, hid_t hnd);
  /**
   *  Returns the handle that corresponds to the given file name.
   *  Reuturns a negative value if not found.
   */
  hid_t get(const std::string& fname) const;

  std::string get(const hid_t h) const;

  /// Returns the read-only access to the internal data
  const std::unordered_map<std::string, hid_t>& get() const { return m_open_hdf5_files; }
};


/**
>>>>>>> 97cdc7db
 * Loads JAG simulation parameters and results from hdf5 files using conduit interfaces
 */
class data_reader_jag_conduit : public generic_data_reader {
 public:
  using ch_t = float; ///< jag output image channel type
  using conduit_ch_t = conduit::float32_array; ///< conduit type for ch_t array wrapper
  using scalar_t = double; ///< jag scalar output type
  using input_t = double; ///< jag input parameter type
<<<<<<< HEAD
  using sample_map_t = std::vector<std::string>; ///< valid sample map type
=======
  /// Type for the pair of the key string of a sample and the handle of the file that contains it
  using sample_locator_t = std::pair<std::string, hid_t>;
  using sample_map_t = std::vector<sample_locator_t>; ///< valid sample map type
  /// linear transform on X defined as: first * X + second => X'
  using linear_transform_t = std::pair<double, double>;
>>>>>>> 97cdc7db

  /**
   * Dependent/indepdendent variable types
   * - JAG_Image: simulation output images
   * - JAG_Scalar: simulation output scalars
   * - JAG_Input: simulation input parameters
   * - Undefined: the default
   */
  enum variable_t {Undefined=0, JAG_Image, JAG_Scalar, JAG_Input};
  using TypeID = conduit::DataType::TypeID;

  /// Type to define a prefix string and the minimum length requirement to filter out a key
  using prefix_t = std::pair<std::string, size_t>;

  data_reader_jag_conduit(bool shuffle = true) = delete;
  data_reader_jag_conduit(const std::shared_ptr<cv_process>& pp, bool shuffle = true);
  data_reader_jag_conduit(const data_reader_jag_conduit&);
  data_reader_jag_conduit& operator=(const data_reader_jag_conduit&);
  ~data_reader_jag_conduit() override;
  data_reader_jag_conduit* copy() const override { return new data_reader_jag_conduit(*this); }

  std::string get_type() const override {
    return "data_reader_jag_conduit";
  }

  /// Choose which data to use for independent variable
  void set_independent_variable_type(const std::vector< std::vector<variable_t> >& independent);
  /// Choose which data to use for dependent variable
  void set_dependent_variable_type(const std::vector< std::vector<variable_t> >& dependent);

  /// Tell which data to use for independent variable
  std::vector<variable_t> get_independent_variable_type() const;
  /// Tell which data to use for dependent variable
  std::vector<variable_t> get_dependent_variable_type() const;

  /// Set the image dimension
  void set_image_dims(const int width, const int height, const int ch = 1);
  /// Choose images to use. e.g. by measurement views and time indices
<<<<<<< HEAD
  void set_image_keys(const std::vector<std::string> image_keys);
=======
  void set_image_choices(const std::vector<std::string> image_keys);
  /// Report the image choices
  const std::vector<std::string>& get_image_choices() const;
>>>>>>> 97cdc7db

  /// Add a scalar key to filter out
  void add_scalar_filter(const std::string& key);
  /// Add a scalar key prefix to filter out
  void add_scalar_prefix_filter(const prefix_t& p);
  /// Add an input key to filter out
  void add_input_filter(const std::string& key);
  /// Add an input key prefix to filter out
  void add_input_prefix_filter(const prefix_t& p);

  /// Select the set of scalar output variables to use
  void set_scalar_choices(const std::vector<std::string>& keys);
  /// Set to use the entire set of scalar outputs
  void set_all_scalar_choices();
  /// Report the selected scalar outputs
  const std::vector<std::string>& get_scalar_choices() const;

  /// Select the set of simulation input parameters to use
  void set_input_choices(const std::vector<std::string>& keys);
  /// Set to use the entire set of simulation input parameters
  void set_all_input_choices();
  /// Report the selected simulation input parameters
  const std::vector<std::string>& get_input_choices() const;

#ifndef _JAG_OFFLINE_TOOL_MODE_
  /// Load data and do data reader's chores.
  void load() override;
  /// True if the data reader's current position is valid.
  bool position_valid() const override;
  /// Return the base offset.
  void set_base_offset(const int s) override;
  /// Set the starting mini-batch index for the epoch
  void set_reset_mini_batch_index(const int s) override;
  /// Get the number of samples in this dataset.
  int get_num_data() const override;
  /// Select the appropriate subset of data based on settings.
  void select_subset_of_data() override;
  /// Replace the sample indices with the unused sample indices.
  void use_unused_index_set() override;
  /// Set the type of io_buffer that will rely on this reader
  void set_io_buffer_type(const std::string io_buffer);

  /// Set the id of this local instance
<<<<<<< HEAD
  void set_local_id() { m_local_reader_id = m_num_local_readers++; }
  /// Get the id of this local instance
  int get_local_id() const { return m_local_reader_id; }
=======
  void set_local_id(const std::string role);
  /// Get the id of this local instance
  int get_local_id(const std::string role) const;
  /// Set the set of open hdf5 data files
  void set_open_hdf_files(std::shared_ptr<hdf5_file_handles>& f);
  /// Get the set of open hdf5 data files
  std::shared_ptr<hdf5_file_handles>& get_open_hdf_files();
  /// Set the leader of local data reader group
  void set_leading_reader(data_reader_jag_conduit* r);
  /// Get the leader of local data reader group
  data_reader_jag_conduit* get_leading_reader();
>>>>>>> 97cdc7db
#else
  /// Load a data file
  void load_conduit(const std::string conduit_file_path, size_t& idx);
  /// See if the image size is consistent with the linearized size
  void check_image_data();
<<<<<<< HEAD
#endif // _JAG_OFFLINE_TOOL_MODE_

  /// Return the number of valid samples locally available
  size_t get_num_valid_local_samples() const;
=======
  /** Manually set m_global_num_samples_to_use and m_local_num_samples_to_use
   *  to avoid calling determine_num_samples_to_use();
   */
  void set_num_samples(size_t ns);
#endif // _JAG_OFFLINE_TOOL_MODE_

  /// Fetch data of a mini-batch or reuse it from the cache of the leading reader
  int fetch_data(CPUMat& X) override;
  /// Fetch responses of a mini-batch or reuse it from the cache of the leading reader
  int fetch_responses(CPUMat& Y) override;
  /// Fetch labels of a mini-batch or reuse it from the cache of the leading reader
  int fetch_labels(CPUMat& Y) override;

  /// Return the number of valid samples locally available
  size_t get_num_valid_local_samples() const;
  /// Allow read-only access to m_valid_samples member data
  const sample_map_t& get_valid_local_samples() const;
  /// Allow read-only access to m_unused_samples member data
  const sample_map_t& get_valid_local_samples_unused() const;
>>>>>>> 97cdc7db

  /// Return the number of measurement views
  unsigned int get_num_img_srcs() const;
  /// Return the linearized size of an image
  size_t get_linearized_image_size() const;
  /// Return the linearized size of a single channel image
  size_t get_linearized_1ch_image_size() const;
  /// Return the linearized size of scalar outputs
  size_t get_linearized_scalar_size() const;
  /// Return the linearized size of inputs
  size_t get_linearized_input_size() const;

  /// Return the total linearized size of data
  int get_linearized_data_size() const override;
  /// Return the total linearized size of response
  int get_linearized_response_size() const override;
  /// Return the per-source linearized sizes of composite data
  std::vector<size_t> get_linearized_data_sizes() const;
  /// Return the per-source linearized sizes of composite response
  std::vector<size_t> get_linearized_response_sizes() const;

  /// Return the dimension of data
  const std::vector<int> get_data_dims() const override;

  /// Return the slice points for linearized independent variables
  std::vector<El::Int> get_slice_points_independent() const;
  /// Return the slice points for linearized dependent variables
  std::vector<El::Int> get_slice_points_dependent() const;

  int get_num_labels() const override;
  int get_linearized_label_size() const override;
  int get_linearized_size(const std::string& desc) const override;

  void set_split_image_channels();
  void unset_split_image_channels();
  bool check_split_image_channels() const;

  void set_split_image_channels();
  void unset_split_image_channels();
  bool check_split_image_channels() const;

  /// Show the description
  std::string get_description() const;

  /// Return the image simulation output of the i-th sample
  std::vector<cv::Mat> get_cv_images(const size_t i) const;

  /**
   * Return the images of the i-th sample as an 1-D vector of lbann::DataType
   * There is one image per view, each of which is taken at closest to the bang time.
   */
  std::vector<ch_t> get_images(const size_t i) const;

  /// Return the scalar simulation output data of the i-th sample
  std::vector<scalar_t> get_scalars(const size_t i) const;

  /// Return the simulation input parameters of the i-th sample
  std::vector<input_t> get_inputs(const size_t i) const;

  template<typename S>
  static size_t add_val(const std::string key, const conduit::Node& n, std::vector<S>& vals);

<<<<<<< HEAD
  /// Check if the simulation was successful
  int check_exp_success(const std::string sample_key) const;

=======
>>>>>>> 97cdc7db
  void save_image(Mat& pixels, const std::string filename, bool do_scale = true) override;

#ifndef _JAG_OFFLINE_TOOL_MODE_
  /// sets up a data_store.
  void setup_data_store(model *m) override;
#endif // _JAG_OFFLINE_TOOL_MODE_

  /// A untiliy function to convert the pointer to image data into an opencv image
  static cv::Mat cast_to_cvMat(const std::pair<size_t, const ch_t*> img,
                               const int height, const int num_ch=1);
  /// A utility function to convert a JAG variable type to name string
  static std::string to_string(const variable_t t);

  /// print the schema of the specific sample identified by a given id
  void print_schema(const size_t i) const;

  void clear_image_normalization_params();
  void clear_scalar_normalization_params();
  void clear_input_normalization_params();
  void add_image_normalization_param(const linear_transform_t& t);
  void add_scalar_normalization_param(const linear_transform_t& t);
  void add_input_normalization_param(const linear_transform_t& t);

 protected:
  virtual void set_defaults();
  virtual bool replicate_processor(const cv_process& pp);
  virtual void copy_members(const data_reader_jag_conduit& rhs);


  /// add data type for independent variable
  void add_independent_variable_type(const variable_t independent);
  /// add data type for dependent variable
  void add_dependent_variable_type(const variable_t dependent);

  /// Check if a key is in the black lists to filter out
  bool filter(const std::set<std::string>& key_filter,
              const std::vector<prefix_t>& prefix_filter, const std::string& name) const;

  /// Return the linearized size of a particular JAG variable type
  size_t get_linearized_size(const variable_t t) const;
  /// Return the dimension of a particular JAG variable type
  const std::vector<int> get_dims(const variable_t t) const;
  /// Return the slice points for linearized data or responses
  std::vector<El::Int> get_slice_points(const std::vector< std::vector<data_reader_jag_conduit::variable_t> >& var) const;
  /// A utility function to make a string to show all the variable types
  static std::string to_string(const std::vector<variable_t>& vec);
  /// A utility function to make a string to show all the groups of variable types
  static std::string to_string(const std::vector< std::vector<variable_t> >& vec);


  virtual std::vector<CPUMat>
    create_datum_views(CPUMat& X, const std::vector<size_t>& sizes, const int mb_idx) const;

  /// Export cached data minibatch
  int reuse_data(CPUMat& X);
  /// Export cached responses minibatch
  int reuse_responses(CPUMat& Y);
  /// Export cached labels minibatch
  int reuse_labels(CPUMat& Y);

  bool fetch(CPUMat& X, int data_id, int mb_idx, int tid,
             const variable_t vt, const std::string tag);
  bool fetch_datum(CPUMat& X, int data_id, int mb_idx, int tid) override;
  bool fetch_response(CPUMat& Y, int data_id, int mb_idx, int tid) override;
  bool fetch_label(CPUMat& X, int data_id, int mb_idx, int tid) override;

#ifndef _JAG_OFFLINE_TOOL_MODE_
  /// Shuffle sample indices
  void shuffle_indices() override;
  /**
   * Compute the number of parallel readers based on the type of io_buffer,
   * the mini batch size, the requested number of parallel readers.
   * This is done before populating the sample indices.
   */
  int compute_max_num_parallel_readers();
  /**
   * Check if there are sufficient number of samples for the given number of
   * data readers with distributed io buffer, based on the number of samples,
   * the number of models and the mini batch size.
   */
  bool check_num_parallel_readers(long data_set_size);
  /// Determine the number of samples to use
  void determine_num_samples_to_use();
  /**
   * Approximate even distribution of samples by using as much samples
   * as commonly available to every data reader instead of using
   * all the available samples.
   */
  void adjust_num_samples_to_use();
  /**
   * populate the m_shuffled_indices such that each data reader can
   * access local data using local indices.
   */
  void populate_shuffled_indices(const size_t num_samples);
  /// Load a data file
  void load_conduit(const std::string conduit_file_path, size_t& idx);
  /// See if the image size is consistent with the linearized size
  void check_image_data();
#endif // _JAG_OFFLINE_TOOL_MODE_

  /// Obtain the linearized size of images of a sample from the meta info
  void set_linearized_image_size();
  /// Make sure that the keys to choose scalar outputs are valid
  void check_scalar_keys();
  /// Make sure that the keys to choose scalar outputs are valid
  void check_input_keys();

  /// Check if the given sample id is valid
  bool check_sample_id(const size_t i) const;

  /**
   * Check if the key is associated with non-numeric value, that is not and
   * cannot be converted to a numertic.
   */
  static bool check_non_numeric(const std::string key);

  /// Allow const access to the conduit data structure
  static const conduit::Node& get_conduit_node(const conduit::Node& n_base, const std::string key);
  /** Load the conduit node with the data of the sample i identified by key
   *  from the file that contains the sample.
   */
  bool load_conduit_node(const size_t i, const std::string& key, conduit::Node& node) const;
  /// Check if a key exist for sample i
  bool has_conduit_path(const size_t i, const std::string& key) const;

  /// Obtain image data
  std::vector< std::vector<ch_t> > get_image_data(const size_t i) const;

 protected:
  /// The flat list of independent variable types
  std::vector<variable_t> m_independent;
  /// The list of independent variable types grouped for slicing
  std::vector< std::vector<variable_t> > m_independent_groups;
  /// The flat list of dependent variable types
  std::vector<variable_t> m_dependent;
  /// The list of independent variable types grouped for slicing
  std::vector< std::vector<variable_t> > m_dependent_groups;

  int m_image_width; ///< image width
  int m_image_height; ///< image height
  int m_image_num_channels; ///< number of image channels
  size_t m_image_linearized_size; ///< The linearized size of an image
  size_t m_1ch_image_linearized_size; ///< The linearized size of a single channel image
  unsigned int m_num_img_srcs; ///< number of views result in images
  bool m_split_channels; ///< Whether to export a separate image per channel

  /// Whether data have been loaded
  bool m_is_data_loaded;

  int m_num_labels; ///< number of labels

  /// Allow image selection by the view and the time index
  std::vector<std::string> m_emi_image_keys;
  /// Keys to select a set of scalar simulation outputs to use. By default, use all.
  std::vector<std::string> m_scalar_keys;
  /// Keys to select a set of simulation input parameters to use. By default, use all.
  std::vector<std::string> m_input_keys;

  /// preprocessor duplicated for each omp thread
  std::vector<std::unique_ptr<cv_process> > m_pps;

  /**
   * Set of keys that are associated with non_numerical values.
   * Such a variable requires a specific method for mapping to a numeric value.
   * When a key is found in the set, the variable is ignored. Therefore,
   * when a conversion is defined for such a key, remove it from the set.
   */
  static const std::set<std::string> non_numeric_vars;

  /**
   * indicate if all the input variables are of the input_t type, in which case
   * we can rely on a data extraction method with lower overhead.
   */
  bool m_uniform_input_type;

  /// The set of scalar variables to filter out
  std::set<std::string> m_scalar_filter;
  /// The list of scalar key prefixes to filter out
  std::vector<prefix_t> m_scalar_prefix_filter;
  /// The set of input variables to filter out
  std::set<std::string> m_input_filter;
  /// The list of input key prefixes to filter out
  std::vector<prefix_t> m_input_prefix_filter;

  /**
   * maps integers to sample IDs and the handle of the file that contains it.
   * In the future the sample IDs may not be integers; also, this map only
   * includes sample IDs that have <sample_id>/performance/success = 1
   */
  sample_map_t m_valid_samples;
  /// To support validation_percent
  sample_map_t m_unused_samples;
<<<<<<< HEAD

  /**
   * The number of local samples that are selected to use.
   * This is less than or equal to the number of valid samples locally available.
   */
  size_t m_local_num_samples_to_use;
  /**
   * The total number of samples to use.
   * This is the sum of m_local_num_samples_to_use.
   */
  size_t m_global_num_samples_to_use;

  /**
   * io_buffer type that will rely on this reader.
   * e.g. distributed_io_buffer, partitioned_io_buffer
   */
  std::string m_io_buffer_type;

  /// The number of local instances of this reader type
  static int m_num_local_readers;
  /// locally addressable id in case of multiple data reader instances attached to a model
  int m_local_reader_id;
};
=======

  /**
   * The number of local samples that are selected to use.
   * This is less than or equal to the number of valid samples locally available.
   */
  size_t m_local_num_samples_to_use;
  /**
   * The total number of samples to use.
   * This is the sum of m_local_num_samples_to_use.
   */
  size_t m_global_num_samples_to_use;

  /**
   * io_buffer type that will rely on this reader.
   * e.g. distributed_io_buffer, partitioned_io_buffer
   */
  std::string m_io_buffer_type;
>>>>>>> 97cdc7db

  /// The number of local instances of this reader type
  static std::unordered_map<std::string, int> m_num_local_readers;
  /// locally addressable id in case of multiple data reader instances attached to a model
  int m_local_reader_id;

  /// Shared set of the handles of open HDF5 files
  std::shared_ptr<hdf5_file_handles> m_open_hdf5_files;

  /**
   * The leading data reader among the local readers, which actually does the
   * file IO and data shuffling.
   */
  data_reader_jag_conduit* m_leading_reader;

  CPUMat m_data_cache;
  CPUMat m_response_cache;
  CPUMat m_label_cache;
  int m_cached_data_mb_size;
  int m_cached_response_mb_size;
  int m_cached_label_mb_size;

  /// temporary normalization parameters based on linear transforms
  std::vector<linear_transform_t> m_image_normalization_params;
  std::vector<linear_transform_t> m_scalar_normalization_params;
  std::vector<linear_transform_t> m_input_normalization_params;
  /** temporary image normalization
   * The inputs are the image to normalize, the image source id and the channel id.
   */
  void image_normalization(cv::Mat& img, size_t i, size_t ch) const;
};

/**
 * To faciliate the type comparison between a c++ native type and a conduit type id.
 * By deafult, each pair of a native type TN and a conduit type TC is not the same.
 * Those that are the same require explicit instantication to say otherwise.
 */
template<typename TN, conduit::DataType::TypeID TC>
struct is_same : std::false_type {};

#define _LBANN_CONDUIT_DTYPE_INSTANTIATION_(TN, TC) \
  template<> struct is_same<TN, TC> : std::true_type {}

_LBANN_CONDUIT_DTYPE_INSTANTIATION_(int8_t,   conduit::DataType::INT8_ID);
_LBANN_CONDUIT_DTYPE_INSTANTIATION_(int16_t,  conduit::DataType::INT16_ID);
_LBANN_CONDUIT_DTYPE_INSTANTIATION_(int32_t,  conduit::DataType::INT32_ID);
_LBANN_CONDUIT_DTYPE_INSTANTIATION_(int64_t,  conduit::DataType::INT64_ID);
_LBANN_CONDUIT_DTYPE_INSTANTIATION_(uint8_t,  conduit::DataType::UINT8_ID);
_LBANN_CONDUIT_DTYPE_INSTANTIATION_(uint16_t, conduit::DataType::UINT16_ID);
_LBANN_CONDUIT_DTYPE_INSTANTIATION_(uint32_t, conduit::DataType::UINT32_ID);
_LBANN_CONDUIT_DTYPE_INSTANTIATION_(uint64_t, conduit::DataType::UINT64_ID);
_LBANN_CONDUIT_DTYPE_INSTANTIATION_(float,    conduit::DataType::FLOAT32_ID);
_LBANN_CONDUIT_DTYPE_INSTANTIATION_(double,   conduit::DataType::FLOAT64_ID);
_LBANN_CONDUIT_DTYPE_INSTANTIATION_(char*,    conduit::DataType::CHAR8_STR_ID);

#undef _LBANN_CONDUIT_DTYPE_INSTANTIATION_

/// Check if type identified by the conduit dtype id is the same type as the type given as the template parameter
template<typename TN>
inline bool is_same_type(const conduit::DataType::TypeID dt) {
  switch(dt) {
    case conduit::DataType::INT8_ID:    return is_same<TN, conduit::DataType::INT8_ID>::value;
    case conduit::DataType::INT16_ID:   return is_same<TN, conduit::DataType::INT16_ID>::value;
    case conduit::DataType::INT32_ID:   return is_same<TN, conduit::DataType::INT32_ID>::value;
    case conduit::DataType::INT64_ID:   return is_same<TN, conduit::DataType::INT64_ID>::value;
    case conduit::DataType::UINT8_ID:   return is_same<TN, conduit::DataType::UINT8_ID>::value;
    case conduit::DataType::UINT16_ID:  return is_same<TN, conduit::DataType::UINT16_ID>::value;
    case conduit::DataType::UINT32_ID:  return is_same<TN, conduit::DataType::UINT32_ID>::value;
    case conduit::DataType::UINT64_ID:  return is_same<TN, conduit::DataType::UINT64_ID>::value;
    case conduit::DataType::FLOAT32_ID: return is_same<TN, conduit::DataType::FLOAT32_ID>::value;
    case conduit::DataType::FLOAT64_ID: return is_same<TN, conduit::DataType::FLOAT64_ID>::value;
    case conduit::DataType::CHAR8_STR_ID: return is_same<TN, conduit::DataType::CHAR8_STR_ID>::value;
    default: return false;
  }
  return false;
}

/**
 * Retrieve a value from the given node n, and add it to the vector of type S, vals.
 * The first argument key is the name of the current node (i.e. the name reported by
 * the node iterator to the node).
 */
template<typename S>
inline size_t data_reader_jag_conduit::add_val(const std::string key, const conduit::Node& n, std::vector<S>& vals) {
  size_t cnt = 0u;

  switch (n.dtype().id()) {
    case TypeID::OBJECT_ID: {
        //std::cout << "O " << n.path() << std::endl;
        if (check_non_numeric(key)) {
          return 0u;
        }
        conduit::NodeConstIterator itr = n.children();
        while (itr.has_next()) {
          const conduit::Node& n_child = itr.next();
          cnt += add_val(itr.name(), n_child, vals);
        }
      }
      break;
    case TypeID::LIST_ID: {
        //std::cout << "L " << n.path() << std::endl;
        if (check_non_numeric(key)) {
          return 0u;
        }
        conduit::NodeConstIterator itr = n.children();
        while (itr.has_next()) {
          const conduit::Node& n_child = itr.next();
          cnt += add_val(itr.name(), n_child, vals);
        }
      }
      break;
    case TypeID::INT8_ID:
    case TypeID::INT16_ID:
    case TypeID::INT32_ID:
    case TypeID::INT64_ID:
    case TypeID::UINT8_ID:
    case TypeID::UINT16_ID:
    case TypeID::UINT32_ID:
    case TypeID::UINT64_ID:
    case TypeID::FLOAT32_ID:
    case TypeID::FLOAT64_ID:
      cnt = 1u;
      //std::cout << "N " << n.path() << ": " << static_cast<S>(n.to_value()) << std::endl;
      vals.push_back(static_cast<S>(n.to_value()));
      break;
    case TypeID::CHAR8_STR_ID: {
        // In case of a charater string, the method to convert it to a float number is specific to each key
        if (check_non_numeric(key)) {
          return 0u;
        //} else if (key == "some_key_with_non_numeric_values_that_can_be_converted_to_numerics_in_a_specific_way") {
        } else {
          const char* c_str = n.as_char8_str();
          // make sure that the std::string does not contain null character
          const std::string str
            = ((c_str == nullptr)? std::string() : std::string(c_str, n.dtype().number_of_elements())).c_str();

          cnt = 1u;
          const S v = static_cast<S>(atof(str.c_str()));
          vals.push_back(v);
          //std::cout << "S " << n.path() << ": " << str << " => " << vals.back() << std::endl;
        }
      }
      break;
    case TypeID::EMPTY_ID:
    default:
      std::string err = std::string("data_reader_jag_conduit::add_val() : invalid dtype (")
                      + n.dtype().name() + ") for " + n.path() + '.';
     #if 1
      std::cerr << err << " Skipping for now." << std::endl;
     #else
      throw lbann_exception(err);
     #endif
  }
  return cnt;
}

} // end of namespace lbann
#endif // LBANN_HAS_CONDUIT
#endif // _DATA_READER_JAG_CONDUIT_HPP_<|MERGE_RESOLUTION|>--- conflicted
+++ resolved
@@ -44,8 +44,6 @@
 namespace lbann {
 
 /**
-<<<<<<< HEAD
-=======
  * Store the handles of open hdf5 files, and close files at the end of the
  * life time of this container object.
  */
@@ -72,7 +70,6 @@
 
 
 /**
->>>>>>> 97cdc7db
  * Loads JAG simulation parameters and results from hdf5 files using conduit interfaces
  */
 class data_reader_jag_conduit : public generic_data_reader {
@@ -81,15 +78,11 @@
   using conduit_ch_t = conduit::float32_array; ///< conduit type for ch_t array wrapper
   using scalar_t = double; ///< jag scalar output type
   using input_t = double; ///< jag input parameter type
-<<<<<<< HEAD
-  using sample_map_t = std::vector<std::string>; ///< valid sample map type
-=======
   /// Type for the pair of the key string of a sample and the handle of the file that contains it
   using sample_locator_t = std::pair<std::string, hid_t>;
   using sample_map_t = std::vector<sample_locator_t>; ///< valid sample map type
   /// linear transform on X defined as: first * X + second => X'
   using linear_transform_t = std::pair<double, double>;
->>>>>>> 97cdc7db
 
   /**
    * Dependent/indepdendent variable types
@@ -128,13 +121,9 @@
   /// Set the image dimension
   void set_image_dims(const int width, const int height, const int ch = 1);
   /// Choose images to use. e.g. by measurement views and time indices
-<<<<<<< HEAD
-  void set_image_keys(const std::vector<std::string> image_keys);
-=======
   void set_image_choices(const std::vector<std::string> image_keys);
   /// Report the image choices
   const std::vector<std::string>& get_image_choices() const;
->>>>>>> 97cdc7db
 
   /// Add a scalar key to filter out
   void add_scalar_filter(const std::string& key);
@@ -178,11 +167,6 @@
   void set_io_buffer_type(const std::string io_buffer);
 
   /// Set the id of this local instance
-<<<<<<< HEAD
-  void set_local_id() { m_local_reader_id = m_num_local_readers++; }
-  /// Get the id of this local instance
-  int get_local_id() const { return m_local_reader_id; }
-=======
   void set_local_id(const std::string role);
   /// Get the id of this local instance
   int get_local_id(const std::string role) const;
@@ -194,18 +178,11 @@
   void set_leading_reader(data_reader_jag_conduit* r);
   /// Get the leader of local data reader group
   data_reader_jag_conduit* get_leading_reader();
->>>>>>> 97cdc7db
 #else
   /// Load a data file
   void load_conduit(const std::string conduit_file_path, size_t& idx);
   /// See if the image size is consistent with the linearized size
   void check_image_data();
-<<<<<<< HEAD
-#endif // _JAG_OFFLINE_TOOL_MODE_
-
-  /// Return the number of valid samples locally available
-  size_t get_num_valid_local_samples() const;
-=======
   /** Manually set m_global_num_samples_to_use and m_local_num_samples_to_use
    *  to avoid calling determine_num_samples_to_use();
    */
@@ -225,7 +202,6 @@
   const sample_map_t& get_valid_local_samples() const;
   /// Allow read-only access to m_unused_samples member data
   const sample_map_t& get_valid_local_samples_unused() const;
->>>>>>> 97cdc7db
 
   /// Return the number of measurement views
   unsigned int get_num_img_srcs() const;
@@ -263,10 +239,6 @@
   void unset_split_image_channels();
   bool check_split_image_channels() const;
 
-  void set_split_image_channels();
-  void unset_split_image_channels();
-  bool check_split_image_channels() const;
-
   /// Show the description
   std::string get_description() const;
 
@@ -288,12 +260,6 @@
   template<typename S>
   static size_t add_val(const std::string key, const conduit::Node& n, std::vector<S>& vals);
 
-<<<<<<< HEAD
-  /// Check if the simulation was successful
-  int check_exp_success(const std::string sample_key) const;
-
-=======
->>>>>>> 97cdc7db
   void save_image(Mat& pixels, const std::string filename, bool do_scale = true) override;
 
 #ifndef _JAG_OFFLINE_TOOL_MODE_
@@ -486,7 +452,6 @@
   sample_map_t m_valid_samples;
   /// To support validation_percent
   sample_map_t m_unused_samples;
-<<<<<<< HEAD
 
   /**
    * The number of local samples that are selected to use.
@@ -504,31 +469,6 @@
    * e.g. distributed_io_buffer, partitioned_io_buffer
    */
   std::string m_io_buffer_type;
-
-  /// The number of local instances of this reader type
-  static int m_num_local_readers;
-  /// locally addressable id in case of multiple data reader instances attached to a model
-  int m_local_reader_id;
-};
-=======
-
-  /**
-   * The number of local samples that are selected to use.
-   * This is less than or equal to the number of valid samples locally available.
-   */
-  size_t m_local_num_samples_to_use;
-  /**
-   * The total number of samples to use.
-   * This is the sum of m_local_num_samples_to_use.
-   */
-  size_t m_global_num_samples_to_use;
-
-  /**
-   * io_buffer type that will rely on this reader.
-   * e.g. distributed_io_buffer, partitioned_io_buffer
-   */
-  std::string m_io_buffer_type;
->>>>>>> 97cdc7db
 
   /// The number of local instances of this reader type
   static std::unordered_map<std::string, int> m_num_local_readers;
