--- conflicted
+++ resolved
@@ -36,17 +36,10 @@
 
 // A utility macro for easily adding default-constructed sub-class
 // builders.
-<<<<<<< HEAD
-#define ADD_DEFAULT_CALLBACK_BUILDER(Class, FunctionName)  \
-  inline std::unique_ptr<callback_base> FunctionName(     \
-    const google::protobuf::Message&, lbann_summary*) {    \
-    return make_unique<Class>();                           \
-=======
 #define LBANN_ADD_DEFAULT_CALLBACK_BUILDER(Class, FunctionName)  \
-  inline std::unique_ptr<lbann_callback> FunctionName(           \
+  inline std::unique_ptr<callback_base> FunctionName(           \
     const google::protobuf::Message&, lbann_summary*) {          \
     return lbann::make_unique<Class>();                          \
->>>>>>> 2a4db9fc
   }
 
 namespace lbann {
