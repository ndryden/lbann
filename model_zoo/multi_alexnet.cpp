--- conflicted
+++ resolved
@@ -64,11 +64,7 @@
       = static_cast<int>(lbann_callback_imcomm::NORMAL);
     trainParams.parse_params();
     trainParams.PercentageTrainingSamples = 1.0;
-<<<<<<< HEAD
-    trainParams.PercentageValidationSamples = 0.2;
-=======
     trainParams.PercentageValidationSamples = 0.1;
->>>>>>> f6604496
 
     PerformanceParams perfParams;
     perfParams.parse_params();
