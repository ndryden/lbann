--- conflicted
+++ resolved
@@ -2,11 +2,7 @@
 model {
   name: "directed_acyclic_graph_model"
   data_layout: "model_parallel"
-<<<<<<< HEAD
-  mini_batch_size: 128
-=======
-  mini_batch_size: 32 
->>>>>>> 473db4e9
+  mini_batch_size: 32
   block_size: 256
   super_steps: 100000
   num_epochs: 1
@@ -42,13 +38,13 @@
     }
   }
   callback { timer {} }
-  
+
   callback {
       dump_activations{
       basename: "/usr/workspace/wsa/jacobs32/github.saj.lbann/fcgan_dismodel_dump_acts/"
       #layer_names: "fc4_tanh data sum sigmoid2"
       layer_names: "fc4_tanh"
-      #interval: 844 
+      #interval: 844
     }
   }
 
