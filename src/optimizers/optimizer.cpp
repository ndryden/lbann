--- conflicted
+++ resolved
@@ -195,11 +195,7 @@
     m_gpu_gradient_is_nonzero = false;
   }
 
-<<<<<<< HEAD
-#endif // LBANN_HAS_CUDNN
-=======
-#endif // __LIB_CUDNN
->>>>>>> a203d0b1
+#endif // LBANN_HAS_CUDNN
 
   // Return full gradient
   return *m_gradient;
