--- conflicted
+++ resolved
@@ -126,11 +126,6 @@
 #ifdef LBANN_HAS_CONDUIT
     } else if (name == "jag_conduit") {
       init_image_data_reader(readme, master, reader);
-<<<<<<< HEAD
-      const lbann_data::Model& pb_model = p.model();
-      reader->set_mini_batch_size(static_cast<int>(pb_model.mini_batch_size()));
-
-=======
       auto reader_jag_conduit = dynamic_cast<data_reader_jag_conduit*>(reader);
       const lbann_data::Model& pb_model = p.model();
       reader->set_mini_batch_size(static_cast<int>(pb_model.mini_batch_size()));
@@ -143,24 +138,15 @@
         reader_jag_conduit->set_leading_reader(leader);
       }
 
->>>>>>> 97cdc7db
       for (int i=0; i < pb_model.layer_size(); ++i) {
         const auto& proto_layer = pb_model.layer(i);
         if (proto_layer.has_input()) {
           const auto& params = proto_layer.input();
           const auto& io_buffer = params.io_buffer();
-<<<<<<< HEAD
-          auto reader_jag_conduit = dynamic_cast<data_reader_jag_conduit*>(reader);
-          reader_jag_conduit->set_io_buffer_type(io_buffer);
-          const auto num_readers = get_requested_num_parallel_readers(comm, p);
-          reader_jag_conduit->set_num_parallel_readers(num_readers);
-          reader_jag_conduit->set_local_id();
-=======
           reader_jag_conduit->set_io_buffer_type(io_buffer);
           const auto num_readers = get_requested_num_parallel_readers(comm, p);
           reader_jag_conduit->set_num_parallel_readers(num_readers);
           reader_jag_conduit->set_local_id(readme.role());
->>>>>>> 97cdc7db
           break;
         }
       }
