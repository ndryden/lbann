////////////////////////////////////////////////////////////////////////////////
// Copyright (c) 2014-2016, Lawrence Livermore National Security, LLC.
// Produced at the Lawrence Livermore National Laboratory.
// Written by the LBANN Research Team (B. Van Essen, et al.) listed in
// the CONTRIBUTORS file. <lbann-dev@llnl.gov>
//
// LLNL-CODE-697807.
// All rights reserved.
//
// This file is part of LBANN: Livermore Big Artificial Neural Network
// Toolkit. For details, see http://software.llnl.gov/LBANN or
// https://github.com/LLNL/LBANN.
//
// Licensed under the Apache License, Version 2.0 (the "Licensee"); you
// may not use this file except in compliance with the License.  You may
// obtain a copy of the License at:
//
// http://www.apache.org/licenses/LICENSE-2.0
//
// Unless required by applicable law or agreed to in writing, software
// distributed under the License is distributed on an "AS IS" BASIS,
// WITHOUT WARRANTIES OR CONDITIONS OF ANY KIND, either express or
// implied. See the License for the specific language governing
// permissions and limitations under the license.
//
////////////////////////////////////////////////////////////////////////////////

#include "lbann/data_store/data_store_conduit.hpp"

#ifdef LBANN_HAS_CONDUIT

#include "lbann/data_readers/data_reader_jag_conduit.hpp"
#include "lbann/utils/exception.hpp"
#include "lbann/utils/options.hpp"
#include "lbann/utils/timer.hpp"
#include <unordered_set>

namespace lbann {

data_store_conduit::data_store_conduit(
  generic_data_reader *reader) :
  m_n(0),
  m_is_setup(false),
  m_reader(reader),
  m_preload(false),
  m_explicit_loading(false),
  m_owner_map_mb_size(0),
  m_super_node(false),
  m_compacted_sample_size(0),
  m_is_local_cache(false) {
  m_comm = m_reader->get_comm();
  if (m_comm == nullptr) {
    LBANN_ERROR(" m_comm is nullptr");
  }

<<<<<<< HEAD
  m_comm = m_reader->get_comm();
  if (m_comm == nullptr) {
    LBANN_ERROR(" m_comm is nullptr");
  }

  m_world_master = m_comm->am_world_master();
  m_trainer_master = m_comm->am_trainer_master();
  m_rank_in_trainer = m_comm->get_rank_in_trainer();
  m_np_in_trainer = m_comm->get_procs_per_trainer();

  m_super_node = options::get()->get_bool("super_node");
=======
  m_world_master = m_comm->am_world_master();
  m_trainer_master = m_comm->am_trainer_master();
  m_rank_in_trainer = m_comm->get_rank_in_trainer();
  m_np_in_trainer = m_comm->get_procs_per_trainer();
 
  options *opts = options::get();
  m_super_node = opts->get_bool("super_node");

  m_is_local_cache = opts->get_bool("data_store_cache");
  if (m_is_local_cache && opts->get_bool("preload_data_store")) {
    LBANN_ERROR("you cannot use both of these options: --data_store_cache --preload_data_store");
  }
>>>>>>> 4fcc271c
}

data_store_conduit::~data_store_conduit() {}

data_store_conduit::data_store_conduit(const data_store_conduit& rhs) {
  copy_members(rhs);
}

data_store_conduit::data_store_conduit(const data_store_conduit& rhs, const std::vector<int>& ds_sample_move_list) {

  copy_members(rhs, ds_sample_move_list);
}

data_store_conduit& data_store_conduit::operator=(const data_store_conduit& rhs) {
  // check for self-assignment
  if (this == &rhs) {
    return (*this);
  }
  copy_members(rhs);
  return (*this);
}

void data_store_conduit::copy_members(const data_store_conduit& rhs, const std::vector<int>& ds_sample_move_list) {
  m_n = rhs.m_n;
  m_is_setup = rhs.m_is_setup;
  m_reader = rhs.m_reader;
  m_comm = rhs.m_comm;
  m_rank_in_trainer = rhs.m_rank_in_trainer;
  m_np_in_trainer = rhs.m_np_in_trainer;
  m_world_master = rhs.m_world_master;
  m_trainer_master = rhs.m_trainer_master;
  m_preload = rhs.m_preload;
  m_explicit_loading = rhs.m_explicit_loading;
  m_owner = rhs.m_owner;
  m_shuffled_indices = rhs.m_shuffled_indices;
  m_owner_map_mb_size = rhs.m_owner_map_mb_size;
  m_super_node = rhs.m_super_node;
  m_compacted_sample_size = rhs.m_compacted_sample_size;
  m_is_local_cache = rhs.m_is_local_cache;

  if(ds_sample_move_list.size() == 0) {
    m_data = rhs.m_data;
  } else {
    /// Move indices on the list from the data and owner maps in the RHS data store to the new data store
    for(auto&& i : ds_sample_move_list) {
      if(rhs.m_data.find(i) != rhs.m_data.end()){
        conduit::Node node = rhs.m_data[i]["data"];
        rhs.m_data.erase(i);
        /// Repack the nodes because they don't seem to copy correctly
        build_node_for_sending(node, m_data[i]);
      }
      /// Removed migrated nodes from the original data store's owner list
      if(rhs.m_owner.find(i) != rhs.m_owner.end()) {
        m_owner[i] = rhs.m_owner[i];
        rhs.m_owner.erase(i);
      }
    }
  }


  /// Clear the pointer to the data reader, this cannot be copied
  m_reader = nullptr;
  m_shuffled_indices = nullptr;

  //these will probably zero-length, but I don't want to make assumptions
  //as to state when copy_member is called
  m_minibatch_data = rhs.m_minibatch_data;
  m_send_buffer = rhs.m_send_buffer;
  m_send_buffer_2 = rhs.m_send_buffer_2;
  m_send_requests = rhs.m_send_requests;
  m_recv_requests = rhs.m_recv_requests;
  m_recv_buffer = rhs.m_recv_buffer;
  m_outgoing_msg_sizes = rhs.m_outgoing_msg_sizes;
  m_incoming_msg_sizes = rhs.m_incoming_msg_sizes;
  m_compacted_sample_size = rhs.m_compacted_sample_size;
  m_reconstituted = rhs.m_reconstituted;
  m_indices_to_send = rhs.m_indices_to_send;
  m_indices_to_recv = rhs.m_indices_to_recv;
}

void data_store_conduit::setup(int mini_batch_size) {

  if (m_world_master) {
    if (m_super_node) {
      std::cout << "data store mode: exchange_data via super nodes\n";
    } else {
      std::cout << "data store mode: exchange_data via individual samples\n";
    }
  }

  double tm1 = get_time();
  if (m_world_master && !m_preload) {
    std::cout << "starting data_store_conduit::setup() for role: " << m_reader->get_role() << "\n";
  }

  if (!m_preload) {
    // generic_data_store::setup(mini_batch_size);
    build_owner_map(mini_batch_size);
  } else {
    m_owner_map_mb_size = mini_batch_size;
  }

  m_is_setup = true;

  if (m_world_master && !m_preload) {
    std::cout << "TIME for data_store_conduit setup: " << get_time() - tm1 << "\n";
  }
}

void data_store_conduit::setup_data_store_buffers() {
  // allocate buffers that are used in exchange_data()
  m_send_buffer.resize(m_np_in_trainer);
  m_send_buffer_2.resize(m_np_in_trainer);
  m_send_requests.resize(m_np_in_trainer);
  m_recv_requests.resize(m_np_in_trainer);
  m_outgoing_msg_sizes.resize(m_np_in_trainer);
  m_incoming_msg_sizes.resize(m_np_in_trainer);
  m_recv_buffer.resize(m_np_in_trainer);
  m_reconstituted.resize(m_np_in_trainer);
}

// Note: conduit has a very nice interface for communicating nodes
//       in blocking scenarios. Unf, for non-blocking we need to
//       handle things ourselves. TODO: possibly modify conduit to
//       handle non-blocking comms
void data_store_conduit::exchange_data_by_super_node(size_t current_pos, size_t mb_size) {

  if (! m_is_setup) {
    LBANN_ERROR("setup(mb_size) has not been called");
  }

  if (m_n == 0) {
    setup_data_store_buffers();
  }

  //========================================================================
  //part 1: construct the super_nodes

  build_indices_i_will_send(current_pos, mb_size);
  build_indices_i_will_recv(current_pos, mb_size);

  // construct a super node for each processor; the super node
  // contains all samples this proc owns that other procs need
  for (int p=0; p<m_np_in_trainer; p++) {
    m_send_buffer[p].reset();
    for (auto idx : m_indices_to_send[p]) {
      m_send_buffer[p].update_external(m_data[idx]);
    }
    build_node_for_sending(m_send_buffer[p], m_send_buffer_2[p]);
  }

  //========================================================================
  //part 1.5: exchange super_node sizes

  for (int p=0; p<m_np_in_trainer; p++) {
    m_outgoing_msg_sizes[p] = m_send_buffer_2[p].total_bytes_compact();
    El::byte *s = reinterpret_cast<El::byte*>(&m_outgoing_msg_sizes[p]);
    m_comm->nb_send<El::byte>(s, sizeof(int), m_comm->get_trainer_rank(), p, m_send_requests[p]);
  }

  for (int p=0; p<m_np_in_trainer; p++) {
    El::byte *s = reinterpret_cast<El::byte*>(&m_incoming_msg_sizes[p]);
    m_comm->nb_recv<El::byte>(s, sizeof(int), m_comm->get_trainer_rank(), p, m_recv_requests[p]);
  }
  m_comm->wait_all<El::byte>(m_send_requests);
  m_comm->wait_all<El::byte>(m_recv_requests);

  //========================================================================
  //part 2: exchange the actual data

  // start sends for outgoing data
  for (int p=0; p<m_np_in_trainer; p++) {
    const El::byte *s = reinterpret_cast<El::byte*>(m_send_buffer_2[p].data_ptr());
    m_comm->nb_send<El::byte>(s, m_outgoing_msg_sizes[p], m_comm->get_trainer_rank(), p, m_send_requests[p]);
  }

  // start recvs for incoming data
  for (int p=0; p<m_np_in_trainer; p++) {
    m_recv_buffer[p].set(conduit::DataType::uint8(m_incoming_msg_sizes[p]));
    m_comm->nb_recv<El::byte>((El::byte*)m_recv_buffer[p].data_ptr(), m_incoming_msg_sizes[p], m_comm->get_trainer_rank(), p, m_recv_requests[p]);
  }

  // wait for all msgs to complete
  m_comm->wait_all<El::byte>(m_send_requests);
  m_comm->wait_all<El::byte>(m_recv_requests);

  //========================================================================
  //part 3: construct the Nodes needed by me for the current minibatch

  m_minibatch_data.clear();
  for (int p=0; p<m_np_in_trainer; p++) {
    conduit::uint8 *n_buff_ptr = (conduit::uint8*)m_recv_buffer[p].data_ptr();
    conduit::Node n_msg;
    n_msg["schema_len"].set_external((conduit::int64*)n_buff_ptr);
    n_buff_ptr +=8;
    n_msg["schema"].set_external_char8_str((char*)(n_buff_ptr));
    conduit::Schema rcv_schema;
    conduit::Generator gen(n_msg["schema"].as_char8_str());
    gen.walk(rcv_schema);
    n_buff_ptr += n_msg["schema"].total_bytes_compact();
    n_msg["data"].set_external(rcv_schema,n_buff_ptr);
    m_reconstituted[p].reset();

    // I'm unsure what happens here: m_reconstituted is persistent, but
    // we're updating from n_msg, which is transitory. Best guess,
    // when n_msg goes out of scope a deep copy is made. Possibly
    // there's room for optimization here.
    m_reconstituted[p].update_external(n_msg["data"]);
    const std::vector<std::string> &names = m_reconstituted[p].child_names();

    for (auto &t : names) {
      m_minibatch_data[atoi(t.c_str())][t].update_external(m_reconstituted[p][t]);
    }
  }
}

void data_store_conduit::set_preloaded_conduit_node(int data_id, conduit::Node &node) {
  // note: at this point m_data[data_id] = node
  // note: if running in super_node mode, nothing to do
  if (!m_super_node) {
    conduit::Node n2 = node;
    build_node_for_sending(n2, m_data[data_id]);
    error_check_compacted_node(m_data[data_id], data_id);
  }
}

void data_store_conduit::error_check_compacted_node(const conduit::Node &nd, int data_id) {
  if(m_compacted_sample_size == 0) {
    m_compacted_sample_size = nd.total_bytes_compact();
  } else if(m_compacted_sample_size != nd.total_bytes_compact()) {
    LBANN_ERROR("Conduit node being added data_id: " + std::to_string(data_id)
                + " is not the same size as existing nodes in the data_store "
                + std::to_string(m_compacted_sample_size) + " != "
                + std::to_string(nd.total_bytes_compact())
                + " role: " + m_reader->get_role());
  }
  if(!nd.is_contiguous()) {
    LBANN_ERROR("m_data[" + std::to_string(data_id) + "] does not have a contiguous layout");
  }
  if(nd.data_ptr() == nullptr) {
    LBANN_ERROR("m_data[" + std::to_string(data_id) + "] does not have a valid data pointer");
  }
  if(nd.contiguous_data_ptr() == nullptr) {
    LBANN_ERROR("m_data[" + std::to_string(data_id) + "] does not have a valid contiguous data pointer");
  }
}


<<<<<<< HEAD
void data_store_conduit::set_conduit_node(int data_id, conduit::Node &node) {
  if (m_data.find(data_id) != m_data.end()) {
    LBANN_ERROR("duplicate data_id: " + std::to_string(data_id) + " in data_store_conduit::set_conduit_node for role: " + m_reader->get_role());
=======
void data_store_conduit::set_conduit_node(int data_id, conduit::Node &node, bool already_have) {
  if (already_have == false && m_data.find(data_id) != m_data.end()) {
    LBANN_ERROR("duplicate data_id: " + std::to_string(data_id) + " in data_store_conduit::set_conduit_node");
>>>>>>> 4fcc271c
  }

  if (already_have && is_local_cache()) {
    if (m_data.find(data_id) == m_data.end()) {
      LBANN_ERROR("you claim the passed node was obtained from this data_store, but the data_id (" + std::to_string(data_id) + ") doesn't exist in m_data");
    }
    return;
  }

  if (m_owner[data_id] != m_rank_in_trainer) {
    std::stringstream s;
    s << "set_conduit_node error for data id: "<<data_id<< " m_owner: " << m_owner[data_id] << " me: " << m_rank_in_trainer << "; data reader role: " << m_reader->get_role() << "\n";
    LBANN_ERROR(s.str());
  }

  if (is_local_cache()) {
    m_data[data_id] = node;
  }

  else if (! m_super_node) {
    build_node_for_sending(node, m_data[data_id]);
    error_check_compacted_node(m_data[data_id], data_id);
  }

  else {
    m_data[data_id] = node;
    // @TODO would like to do: m_data[data_id].set_external(node); but since
    // (as of now) 'node' is a local variable in a data_reader+jag_conduit,
    // we need to do a deep copy. If the data_store furnishes a node to the
    // data_reader during the first epoch, this copy can be avoided
  }
}

const conduit::Node & data_store_conduit::get_conduit_node(int data_id) const {
  /**
   * dah: commenting this out since it gives a false positive for test
   *      case with unshuffled indices. Since we currently send samples
   *      to ourselves, they should be in m_minibatch_data. The following
   *      block is only useful if, at some future time, we do not send
   *      indices to ourself
  std::unordered_map<int, conduit::Node>::const_iterator t = m_data.find(data_id);
  if (t != m_data.end()) {
    if(m_super_node) {
      return t->second;
    } else {
      return t->second["data"];
    }
  }
  */
  if (is_local_cache()) {
    std::unordered_map<int, conduit::Node>::const_iterator t3 = m_data.find(data_id);
    if (t3 == m_data.end()) {
      LBANN_ERROR("failed to find data_id: " + std::to_string(data_id) + " in m_data; m_data.size: " + std::to_string(m_data.size()));
    }  
    return t3->second;
  }

  std::unordered_map<int, conduit::Node>::const_iterator t2 = m_minibatch_data.find(data_id);
  // if not preloaded, and get_label() or get_response() is called, 
  // we need to check m_data
  if (t2 == m_minibatch_data.end()) {
    std::unordered_map<int, conduit::Node>::const_iterator t3 = m_data.find(data_id);
    if (t3 != m_data.end()) {
      return t3->second["data"];
    }
    LBANN_ERROR("failed to find data_id: " + std::to_string(data_id) + " in m_minibatch_data; m_minibatch_data.size: " + std::to_string(m_minibatch_data.size())+ " and also failed to find it in m_data; m_data.size: " + std::to_string(m_data.size()) + "; role: " + m_reader->get_role());
  }

  return t2->second;
}

// code in the following method is a modification of code from
// conduit/src/libs/relay/conduit_relay_mpi.cpp
void data_store_conduit::build_node_for_sending(const conduit::Node &node_in, conduit::Node &node_out) {

  node_out.reset();
  conduit::Schema s_data_compact;
  if( node_in.is_compact() && node_in.is_contiguous()) {
    s_data_compact = node_in.schema();
  } else {
    node_in.schema().compact_to(s_data_compact);
  }

  std::string snd_schema_json = s_data_compact.to_json();

  conduit::Schema s_msg;
  s_msg["schema_len"].set(conduit::DataType::int64());
  s_msg["schema"].set(conduit::DataType::char8_str(snd_schema_json.size()+1));
  s_msg["data"].set(s_data_compact);

  conduit::Schema s_msg_compact;
  s_msg.compact_to(s_msg_compact);
  node_out.reset();
  node_out.set(s_msg_compact);
  node_out["schema"].set(snd_schema_json);
  node_out["data"].update(node_in);

  if(!node_out.is_contiguous()) {
    LBANN_ERROR("node_out does not have a contiguous layout");
  }
  if(node_out.data_ptr() == nullptr) {
    LBANN_ERROR("node_out does not have a valid data pointer");
  }
  if(node_out.contiguous_data_ptr() == nullptr) {
    LBANN_ERROR("node_out does not have a valid contiguous data pointer");
  }
}

void data_store_conduit::exchange_data_by_sample(size_t current_pos, size_t mb_size) {
  if (! m_is_setup) {
    LBANN_ERROR("setup(mb_size) has not been called");
  }

  int num_send_req = build_indices_i_will_send(current_pos, mb_size);
  int num_recv_req = build_indices_i_will_recv(current_pos, mb_size);

  m_send_requests.resize(num_send_req);
  m_recv_requests.resize(num_recv_req);
  m_recv_buffer.resize(num_recv_req);
  m_recv_data_ids.resize(num_recv_req);

  //========================================================================
  //part 2: exchange the actual data

  // start sends for outgoing data
  size_t ss = 0;
  for (int p=0; p<m_np_in_trainer; p++) {
    const std::unordered_set<int> &indices = m_indices_to_send[p];
    for (auto index : indices) {
      if (m_data.find(index) == m_data.end()) {
        LBANN_ERROR("failed to find data_id: " + std::to_string(index) + " to be sent to " + std::to_string(p) + " in m_data");
      }
      const conduit::Node& n = m_data[index];
      const El::byte *s = reinterpret_cast<const El::byte*>(n.data_ptr());
      if(!n.is_contiguous()) {
        LBANN_ERROR("data_id: " + std::to_string(index) + " does not have a contiguous layout");
      }
      if(n.data_ptr() == nullptr) {
        LBANN_ERROR("data_id: " + std::to_string(index) + " does not have a valid data pointer");
      }
      if(n.contiguous_data_ptr() == nullptr) {
        LBANN_ERROR("data_id: " + std::to_string(index) + " does not have a valid contiguous data pointer");
      }
      m_comm->nb_tagged_send(s, m_compacted_sample_size, p, index, m_send_requests[ss++], m_comm->get_trainer_comm());
    }
  }

  // sanity checks
  if (ss != m_send_requests.size()) {
    LBANN_ERROR("ss != m_send_requests.size; ss: " + std::to_string(ss) + " m_send_requests.size: " + std::to_string(m_send_requests.size()));
  }

  // start recvs for incoming data
  ss = 0;
  for (int p=0; p<m_np_in_trainer; p++) {
    const std::unordered_set<int> &indices = m_indices_to_recv[p];
    for (auto index : indices) {
      m_recv_buffer[ss].set(conduit::DataType::uint8(m_compacted_sample_size));
      El::byte *r = reinterpret_cast<El::byte*>(m_recv_buffer[ss].data_ptr());
      m_comm->nb_tagged_recv<El::byte>(r, m_compacted_sample_size, p, index, m_recv_requests[ss], m_comm->get_trainer_comm());
      m_recv_data_ids[ss] = index;
      ++ss;
    }
  }

  // sanity checks
  if (ss != m_recv_buffer.size()) {
    LBANN_ERROR("ss != m_recv_buffer.size; ss: " + std::to_string(ss) + " m_recv_buffer.size: " + std::to_string(m_recv_buffer.size()));
  }
  if (m_recv_requests.size() != m_recv_buffer.size()) {
    LBANN_ERROR("m_recv_requests.size != m_recv_buffer.size; m_recv_requests: " + std::to_string(m_recv_requests.size()) + " m_recv_buffer.size: " + std::to_string(m_recv_buffer.size()));
  }

  // wait for all msgs to complete
  m_comm->wait_all(m_send_requests);
  m_comm->wait_all(m_recv_requests);

  //========================================================================
  //part 3: construct the Nodes needed by me for the current minibatch

  conduit::Node nd;
  m_minibatch_data.clear();
  for (size_t j=0; j < m_recv_buffer.size(); j++) {
    conduit::uint8 *n_buff_ptr = (conduit::uint8*)m_recv_buffer[j].data_ptr();
    conduit::Node n_msg;
    n_msg["schema_len"].set_external((conduit::int64*)n_buff_ptr);
    n_buff_ptr +=8;
    n_msg["schema"].set_external_char8_str((char*)(n_buff_ptr));
    conduit::Schema rcv_schema;
    conduit::Generator gen(n_msg["schema"].as_char8_str());
    gen.walk(rcv_schema);
    n_buff_ptr += n_msg["schema"].total_bytes_compact();
    n_msg["data"].set_external(rcv_schema,n_buff_ptr);

    int data_id = m_recv_data_ids[j];
    m_minibatch_data[data_id].set_external(n_msg["data"]);
  }
}

int data_store_conduit::build_indices_i_will_recv(int current_pos, int mb_size) {
  m_indices_to_recv.clear();
  m_indices_to_recv.resize(m_np_in_trainer);
  int k = 0;
  for (int i=current_pos; i< current_pos + mb_size; ++i) {
    auto index = (*m_shuffled_indices)[i];
    if ((i % m_owner_map_mb_size) % m_np_in_trainer == m_rank_in_trainer) {
      int owner = m_owner[index];
      m_indices_to_recv[owner].insert(index);
      k++;
    }
  }
  return k;
}

int data_store_conduit::build_indices_i_will_send(int current_pos, int mb_size) {
  m_indices_to_send.clear();
  m_indices_to_send.resize(m_np_in_trainer);
  int k = 0;
  for (int i = current_pos; i < current_pos + mb_size; i++) {
    auto index = (*m_shuffled_indices)[i];
    /// If this rank owns the index send it to the (i%m_np)'th rank
    if (m_data.find(index) != m_data.end()) {
      m_indices_to_send[(i % m_owner_map_mb_size) % m_np_in_trainer].insert(index);

      // Sanity check
      if (m_owner[index] != m_rank_in_trainer) {
        std::stringstream s;
        s << "error for i: "<<i<<" index: "<<index<< " m_owner: " << m_owner[index] << " me: " << m_rank_in_trainer;
        LBANN_ERROR(s.str());
      }
      k++;
    }
  }
  return k;
}

void data_store_conduit::build_preloaded_owner_map(const std::vector<int>& per_rank_list_sizes) {
  m_owner.clear();
  int owning_rank = 0;
  size_t per_rank_list_range_start = 0;
  for (size_t i = 0; i < m_shuffled_indices->size(); i++) {
    const auto per_rank_list_size = per_rank_list_sizes[owning_rank];
    if(i == (per_rank_list_range_start + per_rank_list_size)) {
      ++owning_rank;
      per_rank_list_range_start += per_rank_list_size;
    }
    m_owner[i] = owning_rank;
  }
}

void data_store_conduit::build_owner_map(int mini_batch_size) {
  if (m_world_master) std::cout << "starting data_store_conduit::build_owner_map for role: " << m_reader->get_role() << " with mini_batch_size: " << mini_batch_size << "\n";
  if (mini_batch_size == 0) {
    LBANN_ERROR("mini_batch_size == 0; can't build owner_map");
  }
  m_owner.clear();
  m_owner_map_mb_size = mini_batch_size;
  for (size_t i = 0; i < m_shuffled_indices->size(); i++) {
    auto index = (*m_shuffled_indices)[i];
    /// To compute the owner index first find its position inside of
    /// the mini-batch (mod mini-batch size) and then find how it is
    /// striped across the ranks in the trainer
    m_owner[index] = (i % m_owner_map_mb_size) % m_np_in_trainer;
  }
}

const conduit::Node & data_store_conduit::get_random_node() const {
  size_t sz = m_data.size();

  // Deal with edge case
  if (sz == 0) {
    LBANN_ERROR("can't return random node since we have no data (set_conduit_node has never been called)");
  }

  int offset = random() % sz;
  auto it = std::next(m_data.begin(), offset);
  return it->second;
}

const conduit::Node & data_store_conduit::get_random_node(const std::string &field) const {
  auto node = get_random_node();
  //return node;
  return node[field];
}

conduit::Node & data_store_conduit::get_empty_node(int data_id) {
  if (m_data.find(data_id) != m_data.end()) {
    LBANN_ERROR("we already have a node with data_id= " + std::to_string(data_id));
  }
  return m_data[data_id];
}

void data_store_conduit::purge_unused_samples(const std::vector<int>& indices) {
  /// Remove unused indices from the data and owner maps
  for(auto&& i : indices) {
    if(m_data.find(i) != m_data.end()){
      m_data.erase(i);
    }
    if(m_owner.find(i) != m_owner.end()) {
      m_owner.erase(i);
    }
  }
}

void data_store_conduit::compact_nodes() {
  for(auto&& j : *m_shuffled_indices) {
    if(m_data.find(j) != m_data.end()){
      if(!m_data[j].is_contiguous()) {
        /// Repack the nodes because they don't seem to copy correctly
        conduit::Node node = m_data[j]["data"];
        m_data.erase(j);
        build_node_for_sending(node, m_data[j]);
      }
    }
  }
}

int data_store_conduit::get_index_owner(int idx) {
  if (m_owner.find(idx) == m_owner.end()) {
    std::stringstream err;
    err << __FILE__ << " " << __LINE__ << " :: "
        << " idx: " << idx << " was not found in the m_owner map;"
        << " map size: " << m_owner.size();
    throw lbann_exception(err.str());
  }
  return m_owner[idx];
}

void data_store_conduit::check_mem_capacity(lbann_comm *comm, const std::string sample_list_file, size_t stride, size_t offset) {
  if (comm->am_world_master()) {
    // note: we only estimate memory required by the data reader/store

    // get avaliable memory
    std::ifstream in("/proc/meminfo");
    std::string line;
    std::string units;
    double a_mem = 0;
    while (getline(in, line)) {
      if (line.find("MemAvailable:")) {
        std::stringstream s3(line);
        s3 >> line >> a_mem >> units;
        if (units != "kB") {
          LBANN_ERROR("units is " + units + " but we only know how to handle kB; please contact Dave Hysom");
        }
        break;
      }
    }
    in.close();
    if (a_mem == 0) {
      LBANN_ERROR("failed to find MemAvailable field in /proc/meminfo");
    }

    // a lot of the following is cut-n-paste from the sample list class;
    // would like to use the sample list class directly, but this
    // is quicker than figuring out how to modify the sample_list.
    // Actually there are at least three calls, starting from
    // data_reader_jag_conduit, before getting to the code that
    // loads the sample list file names

    // get list of conduit files that I own, and compute my num_samples
    std::ifstream istr(sample_list_file);
    if (!istr.good()) {
      LBANN_ERROR("failed to open " + sample_list_file + " for reading");
    }

    std::string base_dir;
    std::getline(istr, line);  //exclusiveness; discard

    std::getline(istr, line);
    std::stringstream s5(line);
    int included_samples;
    int excluded_samples;
    size_t num_files;
    s5 >> included_samples >> excluded_samples >> num_files;

    std::getline(istr, base_dir); // base dir; discard

    const std::string whitespaces(" \t\f\v\n\r");
    size_t cnt_files = 0u;
    int my_sample_count = 0;

    conduit::Node useme;
    bool got_one = false;

    // loop over conduit filenames
    while (std::getline(istr, line)) {
      const size_t end_of_str = line.find_last_not_of(whitespaces);
      if (end_of_str == std::string::npos) { // empty line
        continue;
      }
      if (cnt_files++ >= num_files) {
        break;
      }
      if ((cnt_files-1)%stride != offset) {
        continue;
      }
      std::stringstream sstr(line.substr(0, end_of_str + 1)); // clear trailing spaces for accurate parsing
      std::string filename;
      sstr >> filename >> included_samples >> excluded_samples;
      my_sample_count += included_samples;

      // attempt to load a JAG sample
      if (!got_one) {
        hid_t hdf5_file_hnd;
        try {
          hdf5_file_hnd = conduit::relay::io::hdf5_open_file_for_read(base_dir + '/' + filename);
        } catch (conduit::Error const& e) {
          LBANN_ERROR(" failed to open " + base_dir + '/' + filename + " for reading");
        }
        std::vector<std::string> sample_names;
        try {
          conduit::relay::io::hdf5_group_list_child_names(hdf5_file_hnd, "/", sample_names);
        } catch (conduit::Error const& e) {
          LBANN_ERROR("hdf5_group_list_child_names() failed");
        }

        for (auto t : sample_names) {
          std::string key = "/" + t + "/performance/success";
          try {
            conduit::relay::io::hdf5_read(hdf5_file_hnd, key, useme);
          } catch (conduit::Error const& e) {
            LBANN_ERROR("failed to read success flag for " + key);
          }
          if (useme.to_int64() == 1) {
            got_one = true;
            try {
              key = "/" + t;
              conduit::relay::io::hdf5_read(hdf5_file_hnd, key, useme);
            } catch (conduit::Error const& e) {
              LBANN_ERROR("failed to load JAG sample: " + key);
            }
            break;
          }
        } // end: for (auto t : sample_names)

        conduit::relay::io::hdf5_close_file(hdf5_file_hnd);
      } // end: attempt to load a JAG sample
    } // end: loop over conduit filenames
    istr.close();
    // end: get list of conduit files that I own, and compute my num_samples

    if (! got_one) {
      LBANN_ERROR("failed to find any successful JAG samples");
    }

    // compute memory for the compacted nodes this processor owns
    double bytes_per_sample = useme.total_bytes_compact() / 1024;
    double  procs_per_node = comm->get_procs_per_node();
    double mem_this_proc = bytes_per_sample * my_sample_count;
    double mem_this_node = mem_this_proc * procs_per_node;

    std::cout
      << "\n"
      << "==============================================================\n"
      << "Estimated memory requirements for JAG samples:\n"
      << "Memory for one sample:             " <<  bytes_per_sample << " kB\n"
      << "Total mem for a single rank:       " << mem_this_proc << " kB\n"
      << "Samples per proc:                  " << my_sample_count << "\n"
      << "Procs per node:                    " << procs_per_node << "\n"
      << "Total mem for all ranks on a node: " << mem_this_node << " kB\n"
      << "Available memory: " << a_mem << " kB (RAM only; not virtual)\n";
    if (mem_this_node > static_cast<double>(a_mem)) {
      std::cout << "\nYOU DO NOT HAVE ENOUGH MEMORY\n"
        << "==============================================================\n\n";
      LBANN_ERROR("insufficient memory to load data\n");
    } else {
      double m = 100 * mem_this_node / a_mem;
      std::cout << "Estimate that data will consume at least " << m << " % of memory\n"
        << "==============================================================\n\n";
    }
  }

  comm->trainer_barrier();
}

bool data_store_conduit::has_conduit_node(int data_id) const {
  std::unordered_map<int, conduit::Node>::const_iterator t = m_data.find(data_id);
  return t == m_data.end();
}


}  // namespace lbann

#endif //#ifdef LBANN_HAS_CONDUIT<|MERGE_RESOLUTION|>--- conflicted
+++ resolved
@@ -53,19 +53,6 @@
     LBANN_ERROR(" m_comm is nullptr");
   }
 
-<<<<<<< HEAD
-  m_comm = m_reader->get_comm();
-  if (m_comm == nullptr) {
-    LBANN_ERROR(" m_comm is nullptr");
-  }
-
-  m_world_master = m_comm->am_world_master();
-  m_trainer_master = m_comm->am_trainer_master();
-  m_rank_in_trainer = m_comm->get_rank_in_trainer();
-  m_np_in_trainer = m_comm->get_procs_per_trainer();
-
-  m_super_node = options::get()->get_bool("super_node");
-=======
   m_world_master = m_comm->am_world_master();
   m_trainer_master = m_comm->am_trainer_master();
   m_rank_in_trainer = m_comm->get_rank_in_trainer();
@@ -78,7 +65,6 @@
   if (m_is_local_cache && opts->get_bool("preload_data_store")) {
     LBANN_ERROR("you cannot use both of these options: --data_store_cache --preload_data_store");
   }
->>>>>>> 4fcc271c
 }
 
 data_store_conduit::~data_store_conduit() {}
@@ -327,15 +313,9 @@
 }
 
 
-<<<<<<< HEAD
-void data_store_conduit::set_conduit_node(int data_id, conduit::Node &node) {
-  if (m_data.find(data_id) != m_data.end()) {
-    LBANN_ERROR("duplicate data_id: " + std::to_string(data_id) + " in data_store_conduit::set_conduit_node for role: " + m_reader->get_role());
-=======
 void data_store_conduit::set_conduit_node(int data_id, conduit::Node &node, bool already_have) {
   if (already_have == false && m_data.find(data_id) != m_data.end()) {
     LBANN_ERROR("duplicate data_id: " + std::to_string(data_id) + " in data_store_conduit::set_conduit_node");
->>>>>>> 4fcc271c
   }
 
   if (already_have && is_local_cache()) {
