////////////////////////////////////////////////////////////////////////////////
// Copyright (c) 2014-2016, Lawrence Livermore National Security, LLC.
// Produced at the Lawrence Livermore National Laboratory.
// Written by the LBANN Research Team (B. Van Essen, et al.) listed in
// the CONTRIBUTORS file. <lbann-dev@llnl.gov>
//
// LLNL-CODE-697807.
// All rights reserved.
//
// This file is part of LBANN: Livermore Big Artificial Neural Network
// Toolkit. For details, see http://software.llnl.gov/LBANN or
// https://github.com/LLNL/LBANN.
//
// Licensed under the Apache License, Version 2.0 (the "Licensee"); you
// may not use this file except in compliance with the License.  You may
// obtain a copy of the License at:
//
// http://www.apache.org/licenses/LICENSE-2.0
//
// Unless required by applicable law or agreed to in writing, software
// distributed under the License is distributed on an "AS IS" BASIS,
// WITHOUT WARRANTIES OR CONDITIONS OF ANY KIND, either express or
// implied. See the License for the specific language governing
// permissions and limitations under the license.
////////////////////////////////////////////////////////////////////////////////

#include "lbann/data_distributions/distributed_minibatch.hpp"
#include "lbann/utils/exception.hpp"

lbann::distributed_minibatch::distributed_minibatch(lbann_comm *comm, int num_parallel_readers, std::map<execution_mode, generic_data_reader *> data_readers)
  : generic_data_distribution(comm, num_parallel_readers, data_readers) {
  m_data_buffers[execution_mode::training] = new data_buffer(comm, num_parallel_readers);
  m_data_buffers[execution_mode::validation] = new data_buffer(comm, num_parallel_readers);
  m_data_buffers[execution_mode::testing] = new data_buffer(comm, num_parallel_readers);
}

int lbann::distributed_minibatch::fetch_to_local_matrix(Mat& M_local, generic_data_reader *data_reader) {
  int num_parallel_readers = data_reader->get_num_parallel_readers();

  /// Check to see if this rank has valid data -- if not read in the next batch
  /// Coordinate all available readers so that the perform I/O in the same step
  data_buffer *buf = get_data_buffer();
  if (buf->m_root == 0) {
    if (m_comm->get_rank_in_model() < num_parallel_readers && !buf->m_local_reader_done) {
      Zero(M_local);

      /// Each data reader needs to either have independent / split
      /// data, or take an offset / stride
      buf->m_num_samples_in_batch = (*fetch_data_fn)(M_local, data_reader);
      bool data_valid = (buf->m_num_samples_in_batch > 0);
      if(data_valid) {
        buf->m_num_data_per_epoch+=buf->m_num_samples_in_batch;
        preprocess_data_samples(M_local, buf->m_num_samples_in_batch);
      }
      buf->m_local_data_valid = data_valid;
    }
  }
  return buf->m_num_samples_in_batch;
}

void lbann::distributed_minibatch::distribute_from_local_matrix(Mat& M_local, CircMat& Ms, generic_data_reader *data_reader) {
  int num_parallel_readers = data_reader->get_num_parallel_readers();
  data_buffer *buf = get_data_buffer();
  Ms.SetRoot(buf->m_root);

  m_comm->model_barrier();

<<<<<<< HEAD
  if (m_comm->get_rank_in_model() == buf->m_root) {
    if(!buf->m_local_data_valid) {
      stringstream err;
=======
  if (m_comm->get_rank_in_model() == m_root) {
    if(!m_local_data_valid) {
      std::stringstream err;
>>>>>>> 90439faf
      err << __FILE__ << " " << __LINE__
          << " :: lbann_distributed_minibatch: No valid data for this step -- local data was invalid";
      lbann_exception(err.str());
    }
    CopyFromRoot(M_local, Ms);
    buf->m_local_data_valid = false;
    buf->m_num_samples_in_batch = 0;
  } else {
    CopyFromNonRoot(Ms);
  }

  m_comm->model_barrier();

  buf->m_root = (buf->m_root + 1) % num_parallel_readers;
  return;
}

bool lbann::distributed_minibatch::is_data_set_processed(generic_data_reader *data_reader) {
  // not just the ones in the last round.  This will ensure that all readers, that had data
  // will have distributed it.
  int num_parallel_readers = data_reader->get_num_parallel_readers();
  int num_iterations_per_epoch = data_reader->get_num_iterations_per_epoch();
  int current_step_in_epoch = data_reader->get_current_step_in_epoch(); // Get the current step before the update function increments it
  data_buffer *buf = get_data_buffer();

  bool is_active_reader = (m_comm->get_rank_in_model() < num_parallel_readers) 
    && ((m_comm->get_rank_in_model()+1)%num_parallel_readers == buf->m_root);

  if(is_active_reader) {
<<<<<<< HEAD
      if(buf->m_local_data_valid) { /// Make sure that all local data has been processed
        stringstream err;
=======
      if(m_local_data_valid) { /// Make sure that all local data has been processed
        std::stringstream err;
>>>>>>> 90439faf
        err << __FILE__ << " "<<  __LINE__
            << " :: lbann_input_layer_distributed_minibatch: all valid data was not processed.";
        throw lbann_exception(err.str());
      }
  }
  buf->m_local_reader_done = !(*update_data_reader_fn)(is_active_reader, data_reader);

  /// Once all of the readers have finished their part of the mini-batch indicate that the epoch is finished
  if(current_step_in_epoch == (num_iterations_per_epoch - 1)) {
    buf->m_local_reader_done = false;
    buf->m_root = 0; /// When the epoch is finished, make sure that the root node for distributing data is reset because
    /// if the number of parallel readers does not evenly divide the data set size, the epoch will finish
    /// without all of the parallel readers participating in the last round.
    buf->m_num_data_per_epoch = 0;
    return true;
  } else {
    return false;
  }
}

/** Make sure that there are enough ranks and data for all of the
 *  parallel readers requested.
 */
int lbann::distributed_minibatch::compute_max_num_parallel_readers(long data_set_size, int mini_batch_size, int requested_num_parallel_readers) const {
  int num_parallel_readers = requested_num_parallel_readers;

  /// Are there enough ranks in the model to support the requested
  /// number of parallel readers
  if(m_comm->get_model_grid().Size() < num_parallel_readers) {
    if (m_comm->am_model_master()) {
      std::cout << "Warning the grid size " << m_comm->get_model_grid().Size()
                << "is smaller than the number of requested parallel readers "
                << num_parallel_readers << "." << std::endl;
    }
    num_parallel_readers = m_comm->get_model_grid().Size();
  }

  /// Check to make sure that there is enough data for all of the parallel readers
  if(data_set_size != 0) {
    int max_num_parallel_readers = num_parallel_readers;
    while(ceil((float)data_set_size / (float)(mini_batch_size * m_comm->get_num_models())) < max_num_parallel_readers) {
      max_num_parallel_readers--;
    }
    if(max_num_parallel_readers != num_parallel_readers) {
      std::cout << "Warning the training data set size " << data_set_size
                << " is too small for the number of requested parallel readers "
                << num_parallel_readers << ", using " << max_num_parallel_readers << "."
                << std::endl;
    }
    return max_num_parallel_readers;
  } else {
    return 0;
  }
}

void lbann::distributed_minibatch::calculate_num_iterations_per_epoch(int num_models, int model_rank, int max_mini_batch_size, generic_data_reader *data_reader) {
  if(data_reader == nullptr) { return; }
  // If the data reader does not have any data bail out (e.g. unused validation reader)
  if(data_reader->get_use_percent() == double(0.0)) { return; }

  if(max_mini_batch_size > data_reader->get_num_data()) {
    max_mini_batch_size = data_reader->get_num_data();
  }
  data_buffer *buf = get_data_buffer();

  /// Check to make sure that there is enough data for all of the parallel readers
  int num_parallel_readers_per_model = compute_max_num_parallel_readers(data_reader->get_num_data(), max_mini_batch_size, buf->m_requested_max_num_parallel_readers);
  data_reader->set_num_parallel_readers(num_parallel_readers_per_model);
  if(num_parallel_readers_per_model == 0) {
    throw lbann_exception(
      std::string{} + __FILE__ + " " + std::to_string(__LINE__) +
      " :: distributed_minibatch: number of parallel readers is zero");
  }

  /// Set the basic parameters for stride and offset of the data reader
  int batch_stride = num_models * num_parallel_readers_per_model * max_mini_batch_size;
  int base_offset = m_comm->get_rank_in_model() * num_models * max_mini_batch_size;
  int model_offset = model_rank * max_mini_batch_size;
  /// Set mini-batch size and stride
  data_reader->set_mini_batch_size(max_mini_batch_size);
  data_reader->set_stride_to_next_mini_batch(batch_stride);
  data_reader->set_sample_stride(1);
  data_reader->set_iteration_stride(num_parallel_readers_per_model);
  data_reader->set_reset_mini_batch_index(m_comm->get_rank_in_model());
  /// Set data reader base offset and model offset
  data_reader->set_base_offset(base_offset);
  data_reader->set_model_offset(model_offset);
  data_reader->set_initial_position();

  int min_stride_across_models = max_mini_batch_size * num_models;  /// Given that each model has to have at least one reader, what is the minimum stride

  data_reader->set_global_mini_batch_size(min_stride_across_models); /// The global mini-batch is a full mini-batch per model
  data_reader->set_last_mini_batch_size(max_mini_batch_size); /// By default the last mini-batch is a full one
  data_reader->set_global_last_mini_batch_size(min_stride_across_models); /// By default the last mini-batch is a full one per model

  int num_whole_mini_batches_per_model = floor(data_reader->get_num_data() / min_stride_across_models);
  int num_whole_mini_batches_per_reader = floor(num_whole_mini_batches_per_model / num_parallel_readers_per_model);
  int parallel_readers_with_extra_mini_batch = num_whole_mini_batches_per_model % num_parallel_readers_per_model;
  int global_partial_mini_batch_size = data_reader->get_num_data() - (num_whole_mini_batches_per_model * min_stride_across_models);
  int per_model_partial_mini_batch_size = global_partial_mini_batch_size / num_models;
  int world_master_remainder_data = 0;

  // Compute how many full "parallel" mini-batches are available
  int last_mini_batch_threshold = num_whole_mini_batches_per_model * min_stride_across_models;

  // BVE FIXME revisit this piece of code
  if(m_comm->get_rank_in_model() < parallel_readers_with_extra_mini_batch) {
    num_whole_mini_batches_per_reader += 1;
    data_reader->set_last_mini_batch_size(max_mini_batch_size);
  }

  int world_master_remainder_adjustment = data_reader->get_num_data()
                                          - (num_whole_mini_batches_per_model * min_stride_across_models)
                                          - (per_model_partial_mini_batch_size * num_models);
  if(m_comm->am_world_master()) {
    world_master_remainder_data = world_master_remainder_adjustment;
    world_master_remainder_adjustment = 0;
  }
  per_model_partial_mini_batch_size += world_master_remainder_data;

  /// If there is a partial mini-batch all readers need to know about it
  if(per_model_partial_mini_batch_size > 0) {
    data_reader->set_last_mini_batch_size(per_model_partial_mini_batch_size);
    data_reader->set_global_last_mini_batch_size(global_partial_mini_batch_size);
  }

  // BVE FIXME this is wonky
  if(global_partial_mini_batch_size != 0) {
    data_reader->set_num_iterations_per_epoch(num_whole_mini_batches_per_model+1);
  }else {
    data_reader->set_num_iterations_per_epoch(num_whole_mini_batches_per_model);
  }

  if(data_reader->get_last_mini_batch_size() > max_mini_batch_size) {
    throw new lbann_exception("Error in calculating the partial mini-batch size, exceeds the max mini-batch size");
  }

  /// Note that model_rank + m_comm->get_rank_in_model() is not equivalent to m_comm->get_world_rank() from a parallel I/O perspective
  /// Given the data readers model rank, how many models have a higher rank

  /// By default the last stride of each reader is part of a regular (full) round
  data_reader->set_stride_to_last_mini_batch(data_reader->get_stride_to_next_mini_batch());

  int last_mini_batch_offset = std::max(0, num_whole_mini_batches_per_reader - 1) * data_reader->get_stride_to_next_mini_batch();

  /// BVE FIXME I don't think that the last mb stride is correct
  ///  The last mini-batch may be partial and thus may have a smaller stride
  if(m_comm->get_rank_in_model() == parallel_readers_with_extra_mini_batch && per_model_partial_mini_batch_size > 0) {
    data_reader->set_stride_to_last_mini_batch((last_mini_batch_threshold - data_reader->get_base_offset() - data_reader->get_model_offset() - last_mini_batch_offset)
                                            + model_rank * per_model_partial_mini_batch_size + world_master_remainder_adjustment); /// BVE 10/18/16
  }

  //cout << "[" << m_comm->get_rank_in_world() << "] " << model_rank << " model rank, "<< m_comm->get_rank_in_model() << " rank in model, num_whole_mini_batches_per_model " << num_whole_mini_batches_per_model << " num_whole_mini_batches_per_reader " << num_whole_mini_batches_per_reader << "(m_num_mini_batches_per_reader=" << data_reader->get_num_mini_batches_per_reader() << ") parallel_readers_with_extra_mini_batch " << parallel_readers_with_extra_mini_batch << " partial_mini_batch_size=" << per_model_partial_mini_batch_size << " last mini bath size=" << data_reader->get_last_mini_batch_size() << " world_master_remainder_data=" << world_master_remainder_data << " threshold " << data_reader->get_last_mini_batch_threshold() << " with a last stride of " << data_reader->get_stride_to_last_mini_batch() << " and stride of " << data_reader->get_stride_to_next_mini_batch() << " and there are " << num_parallel_readers_per_model << " parallel readers per model" << " last mini batch offset = " << last_mini_batch_offset <<  " parallel reader with extra minibatch = " << parallel_readers_with_extra_mini_batch << " model bracket = " << (parallel_readers_with_extra_mini_batch * max_mini_batch_size + per_model_partial_mini_batch_size + world_master_remainder_data) <<" base ofset "<< data_reader->get_base_offset() << " model offset " << data_reader->get_model_offset() <<endl;

  return;
}

void lbann::distributed_minibatch::calculate_num_iterations_per_epoch_spanning_models(int max_mini_batch_size, generic_data_reader *data_reader) {
  calculate_num_iterations_per_epoch(m_comm->get_num_models(), m_comm->get_model_rank(), max_mini_batch_size, data_reader);
}

void lbann::distributed_minibatch::calculate_num_iterations_per_epoch_single_model(int max_mini_batch_size, generic_data_reader *data_reader) {
  calculate_num_iterations_per_epoch(1, 0, max_mini_batch_size, data_reader);
}<|MERGE_RESOLUTION|>--- conflicted
+++ resolved
@@ -65,15 +65,9 @@
 
   m_comm->model_barrier();
 
-<<<<<<< HEAD
   if (m_comm->get_rank_in_model() == buf->m_root) {
     if(!buf->m_local_data_valid) {
-      stringstream err;
-=======
-  if (m_comm->get_rank_in_model() == m_root) {
-    if(!m_local_data_valid) {
       std::stringstream err;
->>>>>>> 90439faf
       err << __FILE__ << " " << __LINE__
           << " :: lbann_distributed_minibatch: No valid data for this step -- local data was invalid";
       lbann_exception(err.str());
@@ -103,13 +97,8 @@
     && ((m_comm->get_rank_in_model()+1)%num_parallel_readers == buf->m_root);
 
   if(is_active_reader) {
-<<<<<<< HEAD
       if(buf->m_local_data_valid) { /// Make sure that all local data has been processed
-        stringstream err;
-=======
-      if(m_local_data_valid) { /// Make sure that all local data has been processed
         std::stringstream err;
->>>>>>> 90439faf
         err << __FILE__ << " "<<  __LINE__
             << " :: lbann_input_layer_distributed_minibatch: all valid data was not processed.";
         throw lbann_exception(err.str());
