////////////////////////////////////////////////////////////////////////////////
// Copyright (c) 2014-2016, Lawrence Livermore National Security, LLC.
// Produced at the Lawrence Livermore National Laboratory.
// Written by the LBANN Research Team (B. Van Essen, et al.) listed in
// the CONTRIBUTORS file. <lbann-dev@llnl.gov>
//
// LLNL-CODE-697807.
// All rights reserved.
//
// This file is part of LBANN: Livermore Big Artificial Neural Network
// Toolkit. For details, see http://software.llnl.gov/LBANN or
// https://github.com/LLNL/LBANN.
//
// Licensed under the Apache License, Version 2.0 (the "Licensee"); you
// may not use this file except in compliance with the License.  You may
// obtain a copy of the License at:
//
// http://www.apache.org/licenses/LICENSE-2.0
//
// Unless required by applicable law or agreed to in writing, software
// distributed under the License is distributed on an "AS IS" BASIS,
// WITHOUT WARRANTIES OR CONDITIONS OF ANY KIND, either express or
// implied. See the License for the specific language governing
// permissions and limitations under the license.
//
// cudnn_wrapper .hpp .cpp - cuDNN support - wrapper classes, utility functions
////////////////////////////////////////////////////////////////////////////////

#include "lbann/utils/cudnn_wrapper.hpp"
#include "lbann/utils/exception.hpp"

#include "El.hpp"

namespace lbann {
namespace cudnn {

namespace {

__global__ void constant_kernel(DataType *data,
                                DataType val,
                                El::Int len) {
  int offset = blockIdx.x * blockDim.x + threadIdx.x;
  if (offset >= len) return;
  data[offset] = val;
}

__global__ void reduce_kernel(DataType *dst, const DataType *src,
                              El::Int len) {
  int offset = blockIdx.x * blockDim.x + threadIdx.x;
  if (offset >= len) return;
  dst[offset] += src[offset];
}

#ifdef LBANN_HAS_NCCL2
__global__ void scale_kernel(DataType *data,
                             const DataType scale,
                             El::Int len) {

  int offset = blockIdx.x * blockDim.x + threadIdx.x;
  if (offset >= len) return;
  data[offset] *= scale;

}
#endif // LBANN_HAS_NCCL2
}

void cudnn_manager::set_on_gpu(int i,
                               DataType* gpu_data,
                               DataType val,
                               int height,
                               int width) {
  CHECK_CUDA(cudaSetDevice(m_gpus[i]));
  const El::Int len = height * width;
  const int tb_dim = 256;
  const int grid_dim = len/tb_dim + (len % tb_dim ? 1 : 0);
  constant_kernel<<<grid_dim, tb_dim>>>(gpu_data, val, len);
}

void cudnn_manager::allreduce_on_gpus(std::vector<DataType*>& gpu_data,
                                      El::Int height,
                                      El::Int width) {
  if (m_num_gpus < 2) {
    return;
  }

  // Determine work space size
  const El::Int work_space_size = get_minimum_work_space_size();
  const El::Int min_work_space_size = 1024;
  if (work_space_size < min_work_space_size) {
    std::stringstream err;
    err << __FILE__ << " " << __LINE__ << " :: "
        << "insufficient GPU work space "
        << "(requires " << min_work_space_size << " bytes on each GPU, "
        << "but only have " << work_space_size << " bytes)";
    throw lbann_exception(err.str());
  }

  // Setup work buffers
  const El::Int buf_len = work_space_size / (2 * sizeof(DataType));
  std::vector<DataType*> bufs[2];
  for(int i=0; i<m_num_gpus; ++i) {
<<<<<<< HEAD
    DataType* work_space = static_cast<DataType*>(get_work_space(i));
    bufs[0].push_back(work_space);
    bufs[1].push_back(work_space + buf_len);
  }  
=======
    if (get_work_space_size(i) < work_len_bytes) {
      set_work_space_size(i, work_len_bytes);
    }
    bufs[0].push_back(static_cast<DataType*>(get_work_space(i)));
    bufs[1].push_back(static_cast<DataType*>(get_work_space(i)) + buf_len);
  }
>>>>>>> 5869cf6e

  El::Int total_len = height * width;
  El::Int offset = 0;

  do {
    El::Int len = std::min(total_len - offset, buf_len);
    int sbuf_idx = 0;
    int dbuf_idx = 1;
    for (int j = 0; j < m_num_gpus - 1; ++j) {
      for(int i = 0; i < m_num_gpus; ++i) {
        CHECK_CUDA(cudaSetDevice(m_gpus[i]));
        int src_idx = i;
        int dst_idx = (i + 1) % m_num_gpus;
        int src_dev = m_gpus[src_idx];
        int dst_dev = m_gpus[dst_idx];
        DataType *src_buf = j == 0 ? gpu_data[src_idx] + offset : bufs[sbuf_idx][src_idx];
        DataType *dst_buf = bufs[dbuf_idx][dst_idx];
        // std::cerr << "Copying from device " << src_dev << " to device " << dst_dev << "\n";
        // copy to the next device in the ring
        FORCE_CHECK_CUDA(cudaMemcpyPeerAsync(dst_buf, dst_dev, src_buf, src_dev,
                                             len * sizeof(DataType), get_stream(src_idx)));
      }
      synchronize();
      for(int i = 0; i < m_num_gpus; ++i) {
        CHECK_CUDA(cudaSetDevice(m_gpus[i]));
        DataType *dst_buf = bufs[dbuf_idx][i];
        // TODO: use Thrust
        int tb_dim = 256;
        int grid_dim = len / tb_dim + (len % tb_dim ? 1 : 0);
        reduce_kernel<<<grid_dim, tb_dim>>>(gpu_data[i] + offset, dst_buf, len);
      }
      std::swap(sbuf_idx, dbuf_idx);
    }
    offset += len;
  } while (offset < total_len);
}

/// @todo Efficient implementation
void cudnn_manager::global_allreduce_on_gpus(std::vector<DataType*>& gpu_data,
                                             El::Int height,
                                             El::Int width,
                                             El::mpi::Comm comm) {
  if(!is_nccl_used()){
    static Mat cpu_workspace;
    cpu_workspace.Resize(height, width);
    allreduce_on_gpus(gpu_data, height, width);
    copy_from_gpu(0, cpu_workspace, gpu_data[0]);
    synchronize();
    El::AllReduce(cpu_workspace, comm);
    broadcast_to_gpus(gpu_data, cpu_workspace);
  } else{
#ifdef LBANN_HAS_NCCL2
    global_allreduce_on_gpus_nccl (gpu_data, height, width);
    synchronize();
#else
    throw lbann_exception("cudnn_manager: NCCL not detected");
#endif // #ifdef LBANN_HAS_NCCL2
  }
}

#ifdef LBANN_HAS_NCCL2
/// Convert DataType to NCCL data type. DataType is either double or float (default).
ncclDataType_t cudnn_manager::nccl_datatype() {
  switch(sizeof(DataType) ) {
    case 8:
      return ncclDouble;
    case 4:
      return ncclFloat;
    case 2:
      return ncclHalf;
    default:
      throw lbann::lbann_exception("cudnn_wrapper_cuda: invalid data type for NCCL");
  }
}

void cudnn_manager::global_allreduce_on_gpus_nccl(std::vector<DataType*>& gpu_data,
                                                  El::Int height,
                                                  El::Int width,
                                                  DataType scale) {


/**
  gpu_data is a vector of pointers, each of which points to a part of
  matrix allocated to GPU memory. Since we assume that one MPI rank is
  assigned to one GPU, the number of element in gpu_data is 1. */

  int num_gpus_assigned = m_gpus.size();

  ncclDataType_t type = nccl_datatype();
  El::Int total_len = height * width;

  if(num_gpus_assigned > 1) ncclGroupStart();
  for(int i = 0; i < num_gpus_assigned; ++i) {
    CHECK_CUDA(cudaSetDevice(m_gpus[i]));
    NCCLCHECK(ncclAllReduce(gpu_data[i], gpu_data[i], total_len, type, ncclSum, m_nccl_comm[i], get_stream(i)));

    /// Apply scaling, if scale != 1
    if(scale != DataType(1)) {
      int tb_dim = 256;
      int grid_dim = total_len/tb_dim + (total_len % tb_dim ? 1 : 0);
      scale_kernel<<<grid_dim, tb_dim>>>(gpu_data[i], scale, total_len);
    }
  }
  if(num_gpus_assigned > 1) ncclGroupEnd();
}
#endif // LBANN_HAS_NCCL2

} // namespace cudnn
} // namespace lbann<|MERGE_RESOLUTION|>--- conflicted
+++ resolved
@@ -99,19 +99,10 @@
   const El::Int buf_len = work_space_size / (2 * sizeof(DataType));
   std::vector<DataType*> bufs[2];
   for(int i=0; i<m_num_gpus; ++i) {
-<<<<<<< HEAD
     DataType* work_space = static_cast<DataType*>(get_work_space(i));
     bufs[0].push_back(work_space);
     bufs[1].push_back(work_space + buf_len);
   }  
-=======
-    if (get_work_space_size(i) < work_len_bytes) {
-      set_work_space_size(i, work_len_bytes);
-    }
-    bufs[0].push_back(static_cast<DataType*>(get_work_space(i)));
-    bufs[1].push_back(static_cast<DataType*>(get_work_space(i)) + buf_len);
-  }
->>>>>>> 5869cf6e
 
   El::Int total_len = height * width;
   El::Int offset = 0;
