--- conflicted
+++ resolved
@@ -46,21 +46,10 @@
   // Indicate whether NCCL is used 
   m_nccl_used = nccl_used;
 
-<<<<<<< HEAD
-  /// Make sure max_num_gpus < 0 so that all GPUs available are used 
-  if(max_num_gpus >= 0) {
-    throw lbann::lbann_exception("cudnn_wrapper: cannot specify the number of GPUs used on a compute node; all available GPUs must be used");
-  }
-
   // Determine number of MPI ranks on current compute node
   const int rank_in_node = comm->get_rank_in_node();
   const int procs_per_node = comm->get_procs_per_node();
 
-  // Determine number of available GPUs
-  CHECK_CUDA(cudaGetDeviceCount(&m_num_total_gpus));
-  if(m_num_total_gpus < 1) {
-    throw lbann::lbann_exception("cudnn_wrapper: no GPUs allocated or found for cuDNN");
-=======
   // Determine number of visible GPUs
   CHECK_CUDA(cudaGetDeviceCount(&m_num_visible_gpus));
   if(max_num_gpus >= 0 && max_num_gpus < m_num_visible_gpus) {
@@ -68,30 +57,12 @@
   }
   if(m_num_visible_gpus < 1) {
     throw lbann::lbann_exception("cudnn_wrapper: no GPUs found");
->>>>>>> 5e456fd6
   }
   /// It is assumed that the number of processes on this node is equal to the total number of GPUs available
-  if(procs_per_node > m_num_total_gpus){
-    throw lbann::lbann_exception("cudnn_wrapper: the number of MPI ranks is greater than the number of GPUs available on this node");
-  }
-    
-  if(max_num_gpus >= 0 && max_num_gpus < m_num_total_gpus) {
-    m_num_total_gpus = max_num_gpus;
-  }
-
-
-<<<<<<< HEAD
-  // Case where compute node has more GPUs than MPI ranks
-  if(m_num_total_gpus >= procs_per_node) {
-    /// Ensure m_num_total_gpus is equal to procs_per_node
-    m_num_total_gpus = procs_per_node;
-
-    const int min_gpus_per_proc = m_num_total_gpus / procs_per_node;
-    const int num_gpus_remainder = m_num_total_gpus % procs_per_node;
-    int gpu_start = rank_in_node * min_gpus_per_proc;
-    int gpu_end = (rank_in_node + 1) * min_gpus_per_proc;
-    if(rank_in_node < num_gpus_remainder) {
-=======
+  if(procs_per_node != m_num_visible_gpus){
+    throw lbann::lbann_exception("cudnn_wrapper: the number of MPI ranks is different from than the number of GPUs available on this node");
+  }
+
   // Assign GPUs to process
   int gpu_start, gpu_end;
   const char* visible_devices = getenv("CUDA_VISIBLE_DEVICES");
@@ -107,7 +78,6 @@
     gpu_start = rank_in_node * gpus_per_proc;
     gpu_end = (rank_in_node + 1) * gpus_per_proc;
     if(rank_in_node < num_leftover_gpus) {
->>>>>>> 5e456fd6
       gpu_start += rank_in_node;
       gpu_end += rank_in_node + 1;
     }
@@ -117,23 +87,6 @@
     }
   }
   else {
-<<<<<<< HEAD
-    throw lbann_exception("cudnn_wrapper: the number of MPI ranks on compute node cannot exceed that of GPUs when NCCL is used");
-
-    const int min_procs_per_gpu = procs_per_node / m_num_total_gpus;
-    const int procs_remainder = procs_per_node % m_num_total_gpus;
-    int gpu = -1;
-    int proc_end = 0;
-    do {
-      gpu++;
-      if(gpu < procs_remainder) {
-        proc_end += min_procs_per_gpu + 1;
-      }
-      else {
-        proc_end += min_procs_per_gpu;
-      }
-    } while(rank_in_node >= proc_end);
-=======
     // Case where compute node has fewer GPUs than MPI ranks
     // TODO: Support case where MPI ranks have to share GPUs
     std::stringstream err;
@@ -146,7 +99,6 @@
 
   // Construct GPU objects
   for(int gpu = gpu_start; gpu < gpu_end; ++gpu) {
->>>>>>> 5e456fd6
     FORCE_CHECK_CUDA(cudaSetDevice(gpu));
     m_gpus.push_back(gpu);
     m_streams.push_back(nullptr);
@@ -373,20 +325,10 @@
 }
 
 
-//FILE *fp_debug;
-
 void cudnn_manager::cudnn_manager::gather_from_gpus(Mat& cpu_data,
                                                     const std::vector<DataType *>& gpu_data,
                                                     int width_per_gpu,
                                                     int gpu_data_leading_dim) {
-/*
-int myid = comm->get_rank_in_model();
-char line[1024];
-sprintf(line, "file.%02d", myid);
-fp_debug = fopen(line, "a");
-*/
-
-
 
   // Get matrix properties
   const int height = cpu_data.Height();
@@ -395,18 +337,6 @@
   gpu_data_leading_dim = std::max(gpu_data_leading_dim, height);
 
 int total_size=height*width;
-/*
-if(total_size == 7840 )
-	fprintf(fp_debug, "cpu_data_leading_dim=%d gpu_data_leading_dim=%d\n", cpu_data_leading_dim, gpu_data_leading_dim);
-DataType *val = gpu_data[0];
-if(total_size == 7840){
-  DataType sum=0.0;
-  for(int i=0; i<total_size; i++)
-	sum += val[i];
-  fprintf(fp_debug, ">> sum.0=%f\n", sum);
-}
-*/
-
   // Perform memory transfer on each GPU
   for(int i=0; i<m_num_gpus; ++i) {
     CHECK_CUDA(cudaSetDevice(m_gpus[i]));
@@ -416,11 +346,6 @@
     const int last_pos = std::min((i+1) * width_per_gpu, width);
     const int current_width = last_pos - first_pos;
 
-/*
-if(total_size == 7840)
-	fprintf(fp_debug, "first_pos=%d last_pos=%d current_width=%d\n", first_pos, last_pos, current_width);
-*/
-    
     // Transfer data from current GPU
     if(current_width > 0) {
       CHECK_CUDA(cudaMemcpy2DAsync(cpu_data.Buffer(0,first_pos),
@@ -432,18 +357,8 @@
                                    cudaMemcpyDeviceToHost,
                                    m_streams[i]));
     }
-/*
-if(total_size == 7840){
-  DataType sum=0.0;
-  for(int i=0; i<total_size; i++)
-	sum += val[i];
-  fprintf(fp_debug, ">> sum.1=%f\n", sum);
-}
-*/
-
-  }
-
-//fclose(fp_debug);
+
+  }
 
 }
 
