////////////////////////////////////////////////////////////////////////////////
// Copyright (c) 2014-2016, Lawrence Livermore National Security, LLC.
// Produced at the Lawrence Livermore National Laboratory.
// Written by the LBANN Research Team (B. Van Essen, et al.) listed in
// the CONTRIBUTORS file. <lbann-dev@llnl.gov>
//
// LLNL-CODE-697807.
// All rights reserved.
//
// This file is part of LBANN: Livermore Big Artificial Neural Network
// Toolkit. For details, see http://software.llnl.gov/LBANN or
// https://github.com/LLNL/LBANN.
//
// Licensed under the Apache License, Version 2.0 (the "Licensee"); you
// may not use this file except in compliance with the License.  You may
// obtain a copy of the License at:
//
// http://www.apache.org/licenses/LICENSE-2.0
//
// Unless required by applicable law or agreed to in writing, software
// distributed under the License is distributed on an "AS IS" BASIS,
// WITHOUT WARRANTIES OR CONDITIONS OF ANY KIND, either express or
// implied. See the License for the specific language governing
// permissions and limitations under the license.
//
// lbann_model .hpp .cpp - Abstract class for neural network models
////////////////////////////////////////////////////////////////////////////////

#include "lbann/models/model.hpp"
#include "lbann/callbacks/callback.hpp"
#include "lbann/io/persist.hpp"
#include "lbann/layers/io/input/input_layer.hpp"
#include <string>
#include <unistd.h>
#include <iomanip>

#include "mpi.h"

namespace lbann {

////////////////////////////////////////////////////////////
// Constructors and destructor
////////////////////////////////////////////////////////////

<<<<<<< HEAD
model::model(lbann_comm *comm, int mini_batch_size,
             objective_functions::objective_function *obj_fn,
             optimizer_factory *optimizer_fac) :
  m_obj_fn(obj_fn),
  m_execution_mode(execution_mode::invalid),
  m_terminate_training(false),
  m_current_epoch(0), m_current_step(0),
  m_current_validation_step(0),
  m_current_testing_step(0),
  m_max_mini_batch_size(mini_batch_size),
  m_current_mini_batch_size(mini_batch_size),
  m_effective_mini_batch_size(mini_batch_size),
  m_current_phase(0),
  m_comm(comm),
  m_checkpoint_dir(""),
  m_checkpoint_epochs(0),
  m_checkpoint_steps(0),
  m_checkpoint_secs(0.0),
  m_checkpoint_last(get_time()),
  m_optimizer_fac(optimizer_fac) {}
=======
model::model(lbann_comm *comm,
             int mini_batch_size,
             objective_function *obj_fn,
             optimizer* default_optimizer)
  : m_objective_function(obj_fn),
    m_execution_mode(execution_mode::invalid),
    m_terminate_training(false),
    m_current_epoch(0),
    m_current_step(0),
    m_current_validation_step(0),
    m_current_testing_step(0),
    m_max_mini_batch_size(mini_batch_size),
    m_current_mini_batch_size(mini_batch_size),
    m_effective_mini_batch_size(mini_batch_size),
    m_current_phase(0),
    m_comm(comm),
    m_checkpoint_dir(""),
    m_checkpoint_epochs(0),
    m_checkpoint_steps(0),
    m_checkpoint_secs(0.0),
    m_checkpoint_last(MPI_Wtime()),
    m_default_optimizer(default_optimizer) {}
>>>>>>> ab01a89b

model::model(const model& other) :
  m_execution_mode(other.m_execution_mode),
  m_terminate_training(other.m_terminate_training),
  m_current_epoch(other.m_current_epoch),
  m_current_step(other.m_current_step),
  m_current_validation_step(other.m_current_validation_step),
  m_current_testing_step(other.m_current_testing_step),
  m_max_mini_batch_size(other.m_max_mini_batch_size),
  m_current_mini_batch_size(other.m_current_mini_batch_size),
  m_effective_mini_batch_size(other.m_effective_mini_batch_size),
  m_current_phase(other.m_current_phase),
  m_comm(other.m_comm),
  m_checkpoint_dir(other.m_checkpoint_dir),
  m_checkpoint_epochs(other.m_checkpoint_epochs),
  m_checkpoint_steps(other.m_checkpoint_steps),
  m_checkpoint_secs(other.m_checkpoint_secs),
  m_checkpoint_last(other.m_checkpoint_last) {

  // Deep copies
  m_objective_function = other.m_objective_function->copy();
  m_objective_function->set_model(this);
  for (const auto& metric : other.m_metrics) {
    metrics::metric *m_copy = metric->copy();
    m_copy->m_neural_network_model = this;
    m_metrics.push_back(m_copy);
  }
  for (const auto& cb : other.m_callbacks) {
    m_callbacks.push_back(cb->copy());
  }
  std::unordered_map<Layer *,Layer *> old_to_new_layer;
  for (Layer *old_layer : other.m_layers) {
    Layer *new_layer = old_layer->copy();
    new_layer->set_neural_network_model(this);
    old_to_new_layer[old_layer] = new_layer;
    m_layers.push_back(new_layer);
  }
  std::unordered_map<weights *,weights *> old_to_new_weights;
  for (weights *old_weights : other.m_weights) {
    weights *new_weights = old_weights->copy();
    old_to_new_weights[old_weights] = new_weights;
    m_weights.push_back(new_weights);
  }
  if (other.m_default_optimizer != nullptr) {
    m_default_optimizer = other.m_default_optimizer->copy();
  } else {
    m_default_optimizer = nullptr;
  }

  // Fix pointers
  for (Layer *old_layer : other.m_layers) {
    Layer *new_layer = old_to_new_layer[old_layer];

    // Fix layer pointers
    std::vector<Layer *> old_layer_pointers = old_layer->get_layer_pointers();
    std::vector<Layer *> new_layer_pointers;
    for (Layer *old_layer_pointer : old_layer_pointers) {
      Layer *new_layer_pointer = old_to_new_layer[old_layer_pointer];
      new_layer_pointers.push_back(new_layer_pointer);
    }
    new_layer->set_layer_pointers(new_layer_pointers);

    // Fix weights pointers
    std::vector<weights *> old_weights = old_layer->get_weights();
    std::vector<weights *> new_weights;
    for (weights *old_weights_pointer : old_weights) {
      weights *new_weights_pointer = old_to_new_weights[old_weights_pointer];
      new_weights.push_back(new_weights_pointer);
    }
    new_layer->set_weights(new_weights);

  }

  // Fix objective function pointers
  {
    std::vector<Layer *> old_layer_pointers = m_objective_function->get_layer_pointers();
    std::vector<Layer *> new_layer_pointers;
    for (Layer *old_layer_pointer : old_layer_pointers) {
      Layer *new_layer_pointer = old_to_new_layer[old_layer_pointer];
      new_layer_pointers.push_back(new_layer_pointer);
    }
    m_objective_function->set_layer_pointers(new_layer_pointers);
    std::vector<weights *> old_weights_pointers = m_objective_function->get_weights_pointers();
    std::vector<weights *> new_weights_pointers;
    for (weights *old_weights_pointer : old_weights_pointers) {
      weights *new_weights_pointer = old_to_new_weights[old_weights_pointer];
      new_weights_pointers.push_back(new_weights_pointer);
    }
    m_objective_function->set_weights_pointers(new_weights_pointers);
  }

}

model& model::operator=(const model& other) {

  // Delete objects
  if (m_objective_function) {
    delete m_objective_function;
  }
  for (metrics::metric *metric : m_metrics) {
    delete metric;
  }
  for (lbann_callback *callback : m_callbacks) {
    delete callback;
  }
  m_metrics.clear();
  m_callbacks.clear();
  delete_layers();

  // Shallow copies
  m_execution_mode = other.m_execution_mode;
  m_terminate_training = other.m_terminate_training;
  m_current_epoch = other.m_current_epoch;
  m_current_step = other.m_current_step;
  m_current_validation_step = other.m_current_validation_step;
  m_current_testing_step = other.m_current_testing_step;
  m_max_mini_batch_size = other.m_max_mini_batch_size;
  m_current_mini_batch_size = other.m_current_mini_batch_size;
  m_effective_mini_batch_size = other.m_effective_mini_batch_size;
  m_current_phase = other.m_current_phase;
  m_comm = other.m_comm;
  m_checkpoint_dir = other.m_checkpoint_dir;
  m_checkpoint_epochs = other.m_checkpoint_epochs;
  m_checkpoint_steps = other.m_checkpoint_steps;
  m_checkpoint_secs = other.m_checkpoint_secs;
  m_checkpoint_last = other.m_checkpoint_last;

  // Deep copies
  m_objective_function = other.m_objective_function->copy();
  m_objective_function->set_model(this);
  for (metrics::metric *m : m_metrics) {
    delete m;
  }
  for (const auto& metric : other.m_metrics) {
    metrics::metric *m_copy = metric->copy();
    m_copy->m_neural_network_model = this;
    m_metrics.push_back(m_copy);
  }
  for (const auto& cb : other.m_callbacks) {
    m_callbacks.push_back(cb->copy());
  }
  std::unordered_map<Layer *,Layer *> old_to_new_layer;
  for (Layer* old_layer : other.m_layers) {
    Layer* new_layer = old_layer->copy();
    new_layer->set_neural_network_model(this);
    old_to_new_layer[old_layer] = new_layer;
    m_layers.push_back(new_layer);
  }
  std::unordered_map<weights *,weights *> old_to_new_weights;
  for (weights *old_weights : other.m_weights) {
    weights *new_weights = old_weights->copy();
    old_to_new_weights[old_weights] = new_weights;
    m_weights.push_back(new_weights);
  }
  if (other.m_default_optimizer != nullptr) {
    m_default_optimizer = other.m_default_optimizer->copy();
  } else {
    m_default_optimizer = nullptr;
  }

  // Fix pointers
  for (Layer *old_layer : other.m_layers) {
    Layer *new_layer = old_to_new_layer[old_layer];

    // Fix layer pointers
    std::vector<Layer *> old_layer_pointers = old_layer->get_layer_pointers();
    std::vector<Layer *> new_layer_pointers;
    for (Layer *old_layer_pointer : old_layer_pointers) {
      Layer *new_layer_pointer = old_to_new_layer[old_layer_pointer];
      new_layer_pointers.push_back(new_layer_pointer);
    }
    new_layer->set_layer_pointers(new_layer_pointers);

    // Fix weights pointers
    std::vector<weights *> old_weights = old_layer->get_weights();
    std::vector<weights *> new_weights;
    for (weights *old_weights_pointer : old_weights) {
      weights *new_weights_pointer = old_to_new_weights[old_weights_pointer];
      new_weights.push_back(new_weights_pointer);
    }
    new_layer->set_weights(new_weights);

  }

  // Fix objective function pointers
  {
    std::vector<Layer *> old_layer_pointers = m_objective_function->get_layer_pointers();
    std::vector<Layer *> new_layer_pointers;
    for (Layer *old_layer_pointer : old_layer_pointers) {
      Layer *new_layer_pointer = old_to_new_layer[old_layer_pointer];
      new_layer_pointers.push_back(new_layer_pointer);
    }
    m_objective_function->set_layer_pointers(new_layer_pointers);
    std::vector<weights *> old_weights_pointers = m_objective_function->get_weights_pointers();
    std::vector<weights *> new_weights_pointers;
    for (weights *old_weights_pointer : old_weights_pointers) {
      weights *new_weights_pointer = old_to_new_weights[old_weights_pointer];
      new_weights_pointers.push_back(new_weights_pointer);
    }
    m_objective_function->set_weights_pointers(new_weights_pointers);
  }

  return *this;
}

model::~model() {
  if (m_objective_function != nullptr) {
    delete m_objective_function;
  }
  for (metrics::metric *metric : m_metrics) {
    delete metric;
  }
  for (lbann_callback *callback : m_callbacks) {
    delete callback;
  }
  delete_layers();
  for (weights *w : m_weights) {
    delete w;
  }
  if (m_default_optimizer != nullptr) {
    delete m_default_optimizer;
  }
}

void model::delete_layers() {
  for (Layer *layer : m_layers) {
    delete layer;
  }
  m_layers.clear();
}

////////////////////////////////////////////////////////////
// Initialization
////////////////////////////////////////////////////////////

void model::add_layer(Layer *layer) {
  if (layer == nullptr) {
    throw lbann_exception("model: Attempted to add null pointer as a layer.");
  }
  m_layers.push_back(layer);
}

void model::add_weights(weights *w) {
  if (w == nullptr) {
    throw lbann_exception("model: Attempted to add null pointer as a set of weights.");
  }
  m_weights.push_back(w);
}

void model::add_callback(lbann_callback *cb) {
  if (cb == nullptr) {
    throw lbann_exception("model: Attempted to add null pointer as a callback.");
  }
  m_callbacks.push_back(cb);
}

void model::add_metric(metrics::metric *m) {
  if (m == nullptr) {
    throw lbann_exception("model: Attempted to add null pointer as a metric.");
  }
  m_metrics.push_back(m);
}

void model::set_layers(std::vector<Layer*>& layers) {

  // Delete old layers
  for (Layer *layer : m_layers) {
    delete layer;
  }
  m_layers.clear();

  // Add new layers
  for (Layer* layer : layers) {
    add_layer(layer);
  }

}

void model::set_weights(std::vector<weights*>& w) {

  // Delete old weights
  for (weights *old_weights : m_weights) {
    delete old_weights;
  }
  m_weights.clear();

  // Add new weights
  for (weights* new_weights : w) {
    add_weights(new_weights);
  }

}

optimizer* model::create_optimizer() const {
  if (m_default_optimizer != nullptr) {
    return m_default_optimizer->copy();
  } else {
    return nullptr;
  }
}

void model::set_execution_mode(execution_mode mode) {
  m_execution_mode = mode;
  std::vector<Layer *>& layers = get_layers();
  for (auto&& l : layers) {
    l->set_execution_mode(mode);
  }
}

bool model::is_execution_mode_valid(execution_mode mode) const {
  for (const Layer *layer : m_layers) {
    const input_layer *input = dynamic_cast<const input_layer*>(layer);
    if (input != nullptr
        && !input->is_execution_mode_valid(mode)) {
      return false;
    }
  }
  return true;
}

std::string model::print_layer_description(const Layer* layer) const {
  if (layer == nullptr) return std::string();
  std::stringstream os;
  //std::string description = layer->get_description();
  os << std::setw(12) << layer->get_name() << ":[" << std::setw(18)
     << layer->get_type() <<  "] Set up a layer with input " << std::setw(7)
     << layer->get_num_prev_neurons() << " and " << std::setw(7)
     << layer->get_num_neurons() << " neurons.";
  std::string s = layer->get_topo_description();
  if(s != "") {
    os << " (" << s << ")";
  }
  return os.str();
}

////////////////////////////////////////////////////////////
// Evaluation and training
////////////////////////////////////////////////////////////

void model::evaluate(execution_mode mode) {

  // Return early if execution mode is invalid
  if (!is_execution_mode_valid(mode)) return;

  // Initialize model for beginning of evaluation
  set_execution_mode(mode);
  m_objective_function->clear_history();
  for (auto&& m : m_metrics) {
    m->reset_metric();
  }

  // Start evaluation
  switch(mode) {
  case execution_mode::validation:
    do_validation_begin_cbs();
    break;
  case execution_mode::testing:
    do_test_begin_cbs();
    break;
  default:
    throw lbann_exception("Illegal execution mode in evaluate function");
  }

  // Evaluate on mini-batches until data set is finished
  while (!evaluate_mini_batch()) {}

  // Finish evaluation
  switch(mode) {
  case execution_mode::validation:
    do_validation_end_cbs();
    break;
  case execution_mode::testing:
    do_test_end_cbs();
    break;
  default:
    throw lbann_exception("Illegal execution mode in evaluate function");
  }
}

void model::train(int num_epochs) {
  do_train_begin_cbs();
  for (int epoch = 0; epoch < num_epochs; ++epoch) {

    // Stop if training has been terminated
    if (get_terminate_training()) {
      break;
    }
    
    // Initialize model for beginning of training epoch
    set_execution_mode(execution_mode::training);
    m_objective_function->clear_history();
    for (auto&& m : m_metrics) {
      m->reset_metric();
    }

    // Start epoch
    ++m_current_epoch;
    do_epoch_begin_cbs();

    // Train on mini-batches until data set is finished
    while (!train_mini_batch()) {}

    // Evaluate model on validation set
    evaluate(execution_mode::validation);

    // Finish epoch
    do_epoch_end_cbs();

  }
  do_train_end_cbs();
}

void model::forward_prop_to_evaluate() {

  // Forward propagation
  do_model_evaluate_forward_prop_begin_cbs();
  for (Layer *layer : m_layers) {
    do_layer_evaluate_forward_prop_begin_cbs(layer);
    layer->forward_prop();
    do_layer_evaluate_forward_prop_end_cbs(layer);
  }
  do_model_evaluate_forward_prop_end_cbs();

}

void model::reset_layers() {
  for (Layer *layer : m_layers) {
    layer->reset();
  }
}

bool model::update_layers() {
  bool finished = true;
  for (int l = m_layers.size() - 1; l >= 0; --l) {
    finished = m_layers[l]->update() && finished;
  }
  return finished;
}

bool model::evaluate_mini_batch() {
  do_batch_evaluate_begin_cbs();

  reset_layers();

  forward_prop_to_evaluate();

  // Compute objective function value
  m_objective_function->compute_value();

  const bool finished = update_layers();

  // Finish up
  do_batch_evaluate_end_cbs();
  switch(m_execution_mode) {
  case execution_mode::validation:
    ++m_current_validation_step;
    break;
  case execution_mode::testing:
    ++m_current_testing_step;
    break;
  default:
    throw lbann_exception("Illegal execution mode in evaluate mini-batch function");
  }
  return finished;
}

void model::forward_prop() {
  do_model_forward_prop_begin_cbs();
  for (Layer *layer : m_layers) {
    do_layer_forward_prop_begin_cbs(layer);
    layer->forward_prop();
    do_layer_forward_prop_end_cbs(layer);
  }
  do_model_forward_prop_end_cbs();
}

void model::backward_prop() {
  do_model_backward_prop_begin_cbs();
  for (int l = m_layers.size() - 1; l >= 0; --l) {
    Layer *layer = m_layers[l];
    do_layer_backward_prop_begin_cbs(layer);
    layer->back_prop();
    do_layer_backward_prop_end_cbs(layer);
  }
  do_model_backward_prop_end_cbs();
}

bool model::train_mini_batch() {
  do_batch_begin_cbs();

  // Reset matrices
  reset_layers();

  forward_prop();

  // Compute objective function value
  m_objective_function->compute_value();

  // Compute gradients
  m_objective_function->compute_gradient();
  backward_prop();

  // Update weights
  for (weights* w : m_weights) {
    optimizer* opt = w->get_optimizer();
    if (opt != nullptr) {
      opt->step();
    }
  }

  const bool finished = update_layers();

  // Finish up
  do_batch_end_cbs();
  ++m_current_step;
  return finished;
}

////////////////////////////////////////////////////////////
// Callbacks
////////////////////////////////////////////////////////////

void model::setup_callbacks() {
  for (auto&& cb : m_callbacks) {
    cb->setup(this);
  }
}

void model::do_train_begin_cbs() {
  for (auto&& cb : m_callbacks) {
    cb->on_train_begin(this);
  }
}

void model::do_train_end_cbs() {
  for (auto&& cb : m_callbacks) {
    cb->on_train_end(this);
  }
}

void model::do_phase_end_cbs() {
  for (auto&& cb : m_callbacks) {
    cb->on_phase_end(this);
  }
}

void model::do_epoch_begin_cbs() {
  for (auto&& cb : m_callbacks) {
    cb->on_epoch_begin(this);
  }
}

void model::do_epoch_end_cbs() {
  for (auto&& cb : m_callbacks) {
    cb->on_epoch_end(this);
  }
}

void model::do_batch_begin_cbs() {
  for (auto&& cb : m_callbacks) {
    if (get_cur_step() % cb->get_batch_interval() == 0) {
      cb->on_batch_begin(this);
    }
  }
}

void model::do_batch_end_cbs() {
  for (auto&& cb : m_callbacks) {
    if (get_cur_step() % cb->get_batch_interval() == 0) {
      cb->on_batch_end(this);
    }
  }
}

void model::do_test_begin_cbs() {
  for (auto&& cb : m_callbacks) {
    cb->on_test_begin(this);
  }
}

void model::do_test_end_cbs() {
  for (auto&& cb : m_callbacks) {
    cb->on_test_end(this);
  }
}

void model::do_validation_begin_cbs() {
  for (auto&& cb : m_callbacks) {
    cb->on_validation_begin(this);
  }
}

void model::do_validation_end_cbs() {
  for (auto&& cb : m_callbacks) {
    cb->on_validation_end(this);
  }
}

void model::do_model_forward_prop_begin_cbs() {
  for (auto&& cb : m_callbacks) {
    if (get_cur_step() % cb->get_batch_interval() == 0) {
      cb->on_forward_prop_begin(this);
    }
  }
}

void model::do_layer_forward_prop_begin_cbs(Layer *l) {
  for (auto&& cb : m_callbacks) {
    if (get_cur_step() % cb->get_batch_interval() == 0) {
      cb->on_forward_prop_begin(this, l);
    }
  }
}

void model::do_model_forward_prop_end_cbs() {
  for (auto&& cb : m_callbacks) {
    if (get_cur_step() % cb->get_batch_interval() == 0) {
      cb->on_forward_prop_end(this);
    }
  }
}

void model::do_layer_forward_prop_end_cbs(Layer *l) {
  for (auto&& cb : m_callbacks) {
    if (get_cur_step() % cb->get_batch_interval() == 0) {
      cb->on_forward_prop_end(this, l);
    }
  }
}

void model::do_model_backward_prop_begin_cbs() {
  for (auto&& cb : m_callbacks) {
    if (get_cur_step() % cb->get_batch_interval() == 0) {
      cb->on_backward_prop_begin(this);
    }
  }
}

void model::do_layer_backward_prop_begin_cbs(Layer *l) {
  for (auto&& cb : m_callbacks) {
    if (get_cur_step() % cb->get_batch_interval() == 0) {
      cb->on_backward_prop_begin(this, l);
    }
  }
}

void model::do_model_backward_prop_end_cbs() {
  for (auto&& cb : m_callbacks) {
    if (get_cur_step() % cb->get_batch_interval() == 0) {
      cb->on_backward_prop_end(this);
    }
  }
}

void model::do_layer_backward_prop_end_cbs(Layer *l) {
  for (auto&& cb : m_callbacks) {
    if (get_cur_step() % cb->get_batch_interval() == 0) {
      cb->on_backward_prop_end(this, l);
    }
  }
}

void model::do_batch_evaluate_begin_cbs() {
  for (auto&& cb : m_callbacks) {
    if (get_cur_step() % cb->get_batch_interval() == 0) {
      cb->on_batch_evaluate_begin(this);
    }
  }
}

void model::do_batch_evaluate_end_cbs() {
  for (auto&& cb : m_callbacks) {
    if (get_cur_step() % cb->get_batch_interval() == 0) {
      cb->on_batch_evaluate_end(this);
    }
  }
}

void model::do_model_evaluate_forward_prop_begin_cbs() {
  for (auto&& cb : m_callbacks) {
    cb->on_evaluate_forward_prop_begin(this);
  }
}

void model::do_layer_evaluate_forward_prop_begin_cbs(Layer *l) {
  for (auto&& cb : m_callbacks) {
    cb->on_evaluate_forward_prop_begin(this, l);
  }
}

void model::do_model_evaluate_forward_prop_end_cbs() {
  for (auto&& cb : m_callbacks) {
    cb->on_evaluate_forward_prop_end(this);
  }
}

void model::do_layer_evaluate_forward_prop_end_cbs(Layer *l) {
  for (auto&& cb : m_callbacks) {
    cb->on_evaluate_forward_prop_end(this, l);
  }
}

////////////////////////////////////////////////////////////
// Summarizer
////////////////////////////////////////////////////////////

void model::summarize_stats(lbann_summary& summarizer) {
  for (Layer *layer : m_layers) {
    layer->summarize_stats(summarizer, get_cur_step());
  }
  summarizer.reduce_scalar("objective",
                           m_objective_function->get_history_mean_value(),
                           get_cur_step());
}

void model::summarize_matrices(lbann_summary& summarizer) {
  for (Layer *layer : m_layers) {
    layer->summarize_matrices(summarizer, get_cur_step());
  }
}

////////////////////////////////////////////////////////////
// Checkpointing
////////////////////////////////////////////////////////////

#if 0

/** \brief Returns true if a checkpoint should be taken, false otherwise */
bool model::need_checkpoint() {
  /* TODO: since we're using clocks, this requires a bcast for each call,
   * we could use number of samples processed to make a local decision */

  // if none of our checkpoint conditions are set, assume we're not checkpointing
  if (m_checkpoint_epochs == 0 &&
      m_checkpoint_steps  == 0 &&
      m_checkpoint_secs   == 0.0) {
    return false;
  }

  // assume that we won't checkpoint
  int flag = 0;

  // if at start of epoch and evenly divide
  if (flag == 0 && m_checkpoint_epochs > 0) {
    if (at_epoch_start()) {
      flag = (int) (m_current_epoch % m_checkpoint_epochs == 0);
    }
  }

  // if our current step is evenly divisable by checkpoint steps,
  // take a checkpoint
  if (flag == 0 && m_checkpoint_steps > 0) {
    flag = (int) (m_current_step % m_checkpoint_steps == 0);
  }

  // check the clock if time-based checkpoint is enabled
  if (flag == 0 && m_checkpoint_secs != 0.0) {
    // have rank 0 determine whether we should checkpoint
    // to avoid issues with clock skew, we rely on rank 0 to make decision
    if (m_comm->am_world_master()) {
      // get the current time
      double current = MPI_Wtime();

      // compute time next checkpoint is due
      double next = m_checkpoint_last + m_checkpoint_secs;

      // determine whether it's time for a checkpoint
      flag = (current >= next);
    }

    // get flag from rank 0
    MPI_Bcast(&flag, 1, MPI_INT, 0, MPI_COMM_WORLD);
  }

  return (bool)flag;
}

/** \brief Writes a "latest" file which records epoch number and sample offset for the most recent checkpoint */
static bool write_latest(const char *dir, const char *name, int epoch, int train) {
  // define filename
  char filename[1024];
  sprintf(filename, "%s/%s", dir, name);

  // open the file for writing
  int fd = openwrite(filename);
  if (fd != -1) {
    write_uint32(fd, "epoch", (uint32_t)epoch);
    write_uint32(fd, "train", (uint32_t)train);

    // close our file
    closewrite(fd, filename);
  }

  return true;
}

/** \brief Reads the "latest" file and returns the epoch number and sample offset for most recent checkpoint */
static bool read_latest(const char *dir, const char *name, int *epochLast, int *trainLast) {
  // assume we don't have a file, we'll return -1 in that case
  *epochLast = -1;
  *trainLast = -1;

  // define filename
  char filename[1024];
  sprintf(filename, "%s/%s", dir, name);

  // open the file for reading
  int fd = openread(filename);
  if (fd != -1) {
    // read epoch from file
    uint32_t epoch;
    read_uint32(fd, "epoch", &epoch);
    *epochLast = (int) epoch;

    // read epoch from file
    uint32_t train;
    read_uint32(fd, "train", &train);
    *trainLast = train;

    // close our file
    closeread(fd, filename);
  }

  return true;
}

struct lbann_checkpoint {
  int epoch; // current epoch number
  int step;  // current offset into list of training example indices array
  float learning_rate; // current learning rate
};

//bool model::checkpointShared(TrainingParams& trainParams)
bool model::checkpointShared() {
  // if the checkpoint directory is not defined, bail
  if (m_checkpoint_dir.length() == 0) {
    return false;
  }

  // time how long this takes
  Timer timer;

  // get checkpoint directory
  const char *dir = m_checkpoint_dir.c_str();

  // read current epoch and step counters from model
  int epoch = m_current_epoch;
  int step  = m_current_step;

  // let user know we're saving a checkpoint
  MPI_Barrier(MPI_COMM_WORLD);
  if (m_comm->am_world_master()) {
    timer.Start();
    printf("Checkpoint: epoch %d step %d ...\n", epoch, step);
    fflush(stdout);
  }

  // create top level directory
  //const char* dir = trainParams.ParameterDir.c_str();
  makedir(dir);

  // create subdirectory for this epoch
  char epochdir[1024];
  snprintf(epochdir, sizeof(epochdir), "%s/shared.epoch.%d.step.%d", dir, epoch, step);

  // start our checkpoint
  persist p;
  p.open_checkpoint(epochdir);

  // call virtual function to checkpoint model state
  this->save_to_checkpoint_shared(p);

  // close our checkpoint
  p.close_checkpoint();

  uint64_t bytes_count = p.get_bytes();

  // write epoch number to current file, we do this at the end so as to only update
  // this file when we know we have a new valid checkpoint
  if (m_comm->am_world_master()) {
    write_latest(dir, "shared.last", epoch, step);
  }

  // stop timer and report cost
  MPI_Barrier(MPI_COMM_WORLD);
  if (m_comm->am_world_master()) {
    double secs = timer.Stop();
    double bw = 0.0;
    if (secs > 0.0) {
      bw = ((double) bytes_count) / (secs * 1024.0 * 1024.0);
    }
    printf("Checkpoint complete: Epoch=%d Step=%d (%f secs, %llu bytes, %f MB/sec)\n",
           epoch, step, secs, (unsigned long long) bytes_count, bw
          );
    fflush(stdout);
  }

  // saved a checkpoint, update our last checkpoint time
  m_checkpoint_last = MPI_Wtime();

  return true;
}

bool model::restartShared() {
  // if the checkpoint directory is not defined, bail
  if (m_checkpoint_dir.length() == 0) {
    return false;
  }

  // get top level directory
  const char *dir = m_checkpoint_dir.c_str();

  // read epoch number from current file
  int epoch, step;
  if (m_comm->am_world_master()) {
    read_latest(dir, "shared.last", &epoch, &step);
  }
  MPI_Bcast(&epoch, 1, MPI_INT, 0, MPI_COMM_WORLD);
  MPI_Bcast(&step,  1, MPI_INT, 0, MPI_COMM_WORLD);

  // if we couldn't find the latest epoch, just return
  if (epoch < 0) {
    return false;
  }

  // time how long this takes
  Timer timer;

  // let user know we're restarting from a checkpoint
  MPI_Barrier(MPI_COMM_WORLD);
  if (m_comm->am_world_master()) {
    timer.Start();
    printf("Restart: epoch %d ...\n", epoch);
    fflush(stdout);
  }

  // get subdirectory for this epoch
  char epochdir[1024];
  sprintf(epochdir, "%s/shared.epoch.%d.step.%d", dir, epoch, step);

  // open our checkpoint
  persist p;
  p.open_restart(epochdir);

  // call virtual function to restore model from checkpoint
  this->load_from_checkpoint_shared(p);

  // close our checkpoint
  p.close_restart();

  uint64_t bytes_count = p.get_bytes();

  // let user know we've completed reading our restart
  MPI_Barrier(MPI_COMM_WORLD);
  if (m_comm->am_world_master()) {
    double secs = timer.Stop();
    double bw = 0.0;
    if (secs > 0.0) {
      bw = ((double) bytes_count) / (secs * 1024.0 * 1024.0);
    }
    printf("Restart complete: Epoch=%d Step=%d (%f secs, %llu bytes, %f MB/sec)\n",
           epoch, step, secs, (unsigned long long) bytes_count, bw
          );
    fflush(stdout);
  }

  return true;
}

/* struct used to serialize mode fields in file and MPI transfer */
struct lbann_model_header {
  uint32_t execution_mode;
  uint32_t terminate_training;
  uint64_t current_epoch;
  uint64_t current_step;
  uint32_t current_phase;
};

bool model::save_to_checkpoint_shared(persist& p) {
  // write out fields we need to save for model
  if (p.get_rank() == 0) {
    p.write_uint32(persist_type::train, "execution_mode",     (uint32_t) m_execution_mode);
    p.write_uint32(persist_type::train, "terminate_training", (uint32_t) m_terminate_training);
    p.write_uint64(persist_type::train, "current_epoch",      (uint64_t) m_current_epoch);
    p.write_uint64(persist_type::train, "current_step",       (uint64_t) m_current_step);
    p.write_uint32(persist_type::train, "current_phase",      (uint32_t) m_current_phase);
  }

  return true;
}

bool model::load_from_checkpoint_shared(persist& p) {
  // have rank 0 read the file
  // read state from file
  struct lbann_model_header header;
  if (p.get_rank() == 0) {
    p.read_uint32(persist_type::train, "execution_mode",     &header.execution_mode);
    p.read_uint32(persist_type::train, "terminate_training", &header.terminate_training);
    p.read_uint64(persist_type::train, "current_epoch",      &header.current_epoch);
    p.read_uint64(persist_type::train, "current_step",       &header.current_step);
    p.read_uint32(persist_type::train, "current_phase",      &header.current_phase);
  }

  // TODO: this assumes homogeneous processors
  // broadcast state from rank 0
  MPI_Bcast(&header, sizeof(header), MPI_BYTE, 0, MPI_COMM_WORLD);

  // set our member params from values read from disk
  m_execution_mode     = (execution_mode) header.execution_mode;
  m_terminate_training = (bool)           header.terminate_training;
  m_current_epoch      = (int)            header.current_epoch;
  m_current_step       = (int)            header.current_step;
  m_current_phase      =                  header.current_phase;

  return true;
}

#endif // 0

}  // namespace lbann<|MERGE_RESOLUTION|>--- conflicted
+++ resolved
@@ -42,28 +42,6 @@
 // Constructors and destructor
 ////////////////////////////////////////////////////////////
 
-<<<<<<< HEAD
-model::model(lbann_comm *comm, int mini_batch_size,
-             objective_functions::objective_function *obj_fn,
-             optimizer_factory *optimizer_fac) :
-  m_obj_fn(obj_fn),
-  m_execution_mode(execution_mode::invalid),
-  m_terminate_training(false),
-  m_current_epoch(0), m_current_step(0),
-  m_current_validation_step(0),
-  m_current_testing_step(0),
-  m_max_mini_batch_size(mini_batch_size),
-  m_current_mini_batch_size(mini_batch_size),
-  m_effective_mini_batch_size(mini_batch_size),
-  m_current_phase(0),
-  m_comm(comm),
-  m_checkpoint_dir(""),
-  m_checkpoint_epochs(0),
-  m_checkpoint_steps(0),
-  m_checkpoint_secs(0.0),
-  m_checkpoint_last(get_time()),
-  m_optimizer_fac(optimizer_fac) {}
-=======
 model::model(lbann_comm *comm,
              int mini_batch_size,
              objective_function *obj_fn,
@@ -84,9 +62,8 @@
     m_checkpoint_epochs(0),
     m_checkpoint_steps(0),
     m_checkpoint_secs(0.0),
-    m_checkpoint_last(MPI_Wtime()),
+    m_checkpoint_last(get_time()),
     m_default_optimizer(default_optimizer) {}
->>>>>>> ab01a89b
 
 model::model(const model& other) :
   m_execution_mode(other.m_execution_mode),
