////////////////////////////////////////////////////////////////////////////////
// Copyright (c) 2014-2016, Lawrence Livermore National Security, LLC.
// Produced at the Lawrence Livermore National Laboratory.
// Written by the LBANN Research Team (B. Van Essen, et al.) listed in
// the CONTRIBUTORS file. <lbann-dev@llnl.gov>
//
// LLNL-CODE-697807.
// All rights reserved.
//
// This file is part of LBANN: Livermore Big Artificial Neural Network
// Toolkit. For details, see http://software.llnl.gov/LBANN or
// https://github.com/LLNL/LBANN.
//
// Licensed under the Apache License, Version 2.0 (the "Licensee"); you
// may not use this file except in compliance with the License.  You may
// obtain a copy of the License at:
//
// http://www.apache.org/licenses/LICENSE-2.0
//
// Unless required by applicable law or agreed to in writing, software
// distributed under the License is distributed on an "AS IS" BASIS,
// WITHOUT WARRANTIES OR CONDITIONS OF ANY KIND, either express or
// implied. See the License for the specific language governing
// permissions and limitations under the license.
//
// cv_utils .cpp .hpp - operations related to opencv images
////////////////////////////////////////////////////////////////////////////////

#include "lbann/data_readers/cv_utils.hpp"
#include "lbann/utils/exception.hpp"
#include "lbann/utils/timer.hpp"
#include "lbann/utils/file_utils.hpp"
//#include <iostream>

#ifdef LBANN_HAS_OPENCV
namespace lbann {

bool cv_utils::copy_cvMat_to_buf(const cv::Mat& image, std::vector<uint8_t>& buf, const cv_process& pp) {
  _LBANN_SILENT_EXCEPTION(image.empty(), "", false)

  _SWITCH_CV_FUNC_3PARAMS(image.depth(), \
                          copy_cvMat_to_buf_with_known_type, \
                          image, buf, pp)
  return false;
}


cv::Mat cv_utils::copy_buf_to_cvMat(const std::vector<uint8_t>& buf,
                                    const int Width, const int Height, const int Type, const cv_process& pp) {
  _LBANN_MILD_EXCEPTION(buf.size() != \
                        static_cast<size_t>(Width * Height * CV_MAT_CN(Type) * CV_ELEM_SIZE(CV_MAT_DEPTH(Type))), \
                        "Size mismatch: Buffer has " << buf.size() << " items when " \
                        << static_cast<size_t>(Width * Height * CV_MAT_CN(Type) * CV_ELEM_SIZE(CV_MAT_DEPTH(Type))) \
                        << " are expected.", \
                        cv::Mat())

  _SWITCH_CV_FUNC_4PARAMS(CV_MAT_DEPTH(Type), \
                          copy_buf_to_cvMat_with_known_type, \
                          buf, Width, Height, pp)

  _LBANN_DEBUG_MSG("Unknown image depth: " << CV_MAT_DEPTH(Type));
  return cv::Mat();
}


bool cv_utils::copy_cvMat_to_buf(const cv::Mat& image, ::Mat& buf, const cv_process& pp) {
  _LBANN_SILENT_EXCEPTION(image.empty(), "", false)

  _SWITCH_CV_FUNC_3PARAMS(image.depth(), \
                          copy_cvMat_to_buf_with_known_type, \
                          image, buf, pp)
  return false;
}


cv::Mat cv_utils::copy_buf_to_cvMat(const ::Mat& buf,
                                    const int Width, const int Height, const int Type, const cv_process& pp) {
  _SWITCH_CV_FUNC_4PARAMS(CV_MAT_DEPTH(Type), \
                          copy_buf_to_cvMat_with_known_type, \
                          buf, Width, Height, pp)

  _LBANN_DEBUG_MSG("Unknown image depth: " << CV_MAT_DEPTH(Type));
  return cv::Mat();
}


std::ostream& operator<<(std::ostream& os, const cv_transform& tr) {
  tr.print(os);
  return os;
}


cv::Mat cv_utils::lbann_imread(const std::string& img_file_path, int flags, std::vector<char>& buf, cv::Mat* cv_buf) {
  // Load an image bytestream into memory
  bool ok = lbann::load_file(img_file_path, buf);
  if (!ok) {
    throw lbann_exception("lbann_imread() : failed to load " + img_file_path);
  }

  // create a zero-copying view on a block of bytes
  using InputBuf_T = lbann::cv_image_type<uint8_t>;
  const cv::Mat inbuf(1, buf.size(), InputBuf_T::T(1), buf.data());

  // decode the image data in the memory buffer
<<<<<<< HEAD
  if(cv_buf != nullptr) {
    cv::imdecode(inbuf, cv::IMREAD_ANYCOLOR | cv::IMREAD_ANYDEPTH, cv_buf);
    return *cv_buf;
  }else {
    cv::Mat image = cv::imdecode(inbuf, cv::IMREAD_ANYCOLOR | cv::IMREAD_ANYDEPTH);
    return image;
  }
=======
  // Note that if cv_buf is not NULL, then the return value is *cv_buf
  cv::Mat image = cv::imdecode(inbuf, cv::IMREAD_ANYCOLOR | cv::IMREAD_ANYDEPTH, cv_buf);
  return image;
>>>>>>> b5434533
}


} // end of namespace lbann
#endif // LBANN_HAS_OPENCV<|MERGE_RESOLUTION|>--- conflicted
+++ resolved
@@ -102,19 +102,9 @@
   const cv::Mat inbuf(1, buf.size(), InputBuf_T::T(1), buf.data());
 
   // decode the image data in the memory buffer
-<<<<<<< HEAD
-  if(cv_buf != nullptr) {
-    cv::imdecode(inbuf, cv::IMREAD_ANYCOLOR | cv::IMREAD_ANYDEPTH, cv_buf);
-    return *cv_buf;
-  }else {
-    cv::Mat image = cv::imdecode(inbuf, cv::IMREAD_ANYCOLOR | cv::IMREAD_ANYDEPTH);
-    return image;
-  }
-=======
   // Note that if cv_buf is not NULL, then the return value is *cv_buf
   cv::Mat image = cv::imdecode(inbuf, cv::IMREAD_ANYCOLOR | cv::IMREAD_ANYDEPTH, cv_buf);
   return image;
->>>>>>> b5434533
 }
 
 
