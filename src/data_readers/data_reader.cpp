////////////////////////////////////////////////////////////////////////////////
// Copyright (c) 2014-2016, Lawrence Livermore National Security, LLC.
// Produced at the Lawrence Livermore National Laboratory.
// Written by the LBANN Research Team (B. Van Essen, et al.) listed in
// the CONTRIBUTORS file. <lbann-dev@llnl.gov>
//
// LLNL-CODE-697807.
// All rights reserved.
//
// This file is part of LBANN: Livermore Big Artificial Neural Network
// Toolkit. For details, see http://software.llnl.gov/LBANN or
// https://github.com/LLNL/LBANN.
//
// Licensed under the Apache License, Version 2.0 (the "Licensee"); you
// may not use this file except in compliance with the License.  You may
// obtain a copy of the License at:
//
// http://www.apache.org/licenses/LICENSE-2.0
//
// Unless required by applicable law or agreed to in writing, software
// distributed under the License is distributed on an "AS IS" BASIS,
// WITHOUT WARRANTIES OR CONDITIONS OF ANY KIND, either express or
// implied. See the License for the specific language governing
// permissions and limitations under the license.
//
// lbann_data_reader .hpp .cpp - Input data base class for training, testing
////////////////////////////////////////////////////////////////////////////////

#include "lbann/data_readers/data_reader.hpp"
#include "lbann/data_store/generic_data_store.hpp"
#include <omp.h>

namespace lbann {

void generic_data_reader::shuffle_indices() {
  // Shuffle the data
  if (m_shuffle) {
    std::shuffle(m_shuffled_indices.begin(), m_shuffled_indices.end(),
                 get_data_seq_generator());
  }
}

void generic_data_reader::setup() {
  m_base_offset = 0;
  m_sample_stride = 1;
  m_stride_to_next_mini_batch = 0;
  m_stride_to_last_mini_batch = 0;
  m_current_mini_batch_idx = 0;
  m_num_iterations_per_epoch = 0;
  m_global_mini_batch_size = 0;
  m_global_last_mini_batch_size = 0;
  m_world_master_mini_batch_adjustment = 0;

  /// The amount of space needed will vary based on input layer type,
  /// but the batch size is the maximum space necessary
  El::Zeros(m_indices_fetched_per_mb, m_mini_batch_size, 1);

  set_initial_position();

  shuffle_indices();
}

int lbann::generic_data_reader::fetch_data(CPUMat& X) {
  int nthreads = omp_get_max_threads();
  if(!position_valid()) {
    throw lbann_exception(
      std::string{} + __FILE__ + " " + std::to_string(__LINE__)
      + " :: generic data reader load error: !position_valid"
      + " -- current pos = " + std::to_string(m_current_pos)
      + " and there are " + std::to_string(m_shuffled_indices.size()) + " indices");
  }

  if (!m_save_minibatch_indices) {
    /// Allow each thread to perform any preprocessing necessary on the
    /// data source prior to fetching data
    #pragma omp parallel for schedule(static, 1)
    for (int t = 0; t < nthreads; t++) {
      preprocess_data_source(omp_get_thread_num());
    }
  }

  int loaded_batch_size = get_loaded_mini_batch_size();
  const int end_pos = std::min(static_cast<size_t>(m_current_pos+loaded_batch_size),
                               m_shuffled_indices.size());
  const int mb_size = std::min(
    El::Int{((end_pos - m_current_pos) + m_sample_stride - 1) / m_sample_stride},
    X.Width());

  if (!m_save_minibatch_indices) {
    El::Zeros(X, X.Height(), X.Width());
    El::Zeros(m_indices_fetched_per_mb, mb_size, 1);
  }

  if (m_save_minibatch_indices) {
    m_my_minibatch_indices.resize(m_my_minibatch_indices.size() + 1);
    for (int s = 0; s < mb_size; s++) {
      int n = m_current_pos + (s * m_sample_stride);
      m_my_minibatch_indices.back().push_back(n);
    }
  }

  else {
    #pragma omp parallel for
    for (int s = 0; s < mb_size; s++) {
      // Catch exceptions within the OpenMP thread.
      try {
        int n = m_current_pos + (s * m_sample_stride);
        int index = m_shuffled_indices[n];
        bool valid = fetch_datum(X, index, s, omp_get_thread_num());
        if (!valid) {
          throw lbann_exception(
            std::string{} + __FILE__ + " " + std::to_string(__LINE__) +
            " :: generic data reader load error: datum not valid");
        }
        m_indices_fetched_per_mb.Set(s, 0, index);
      } catch (lbann_exception& e) {
        lbann_report_exception(e);
      } catch (std::exception& e) {
        El::ReportException(e);
      }
    }

    /// Allow each thread to perform any postprocessing necessary on the
    /// data source prior to fetching data
    #pragma omp parallel for schedule(static, 1)
    for (int t = 0; t < nthreads; t++) {
      postprocess_data_source(omp_get_thread_num());
    }
  }

  return mb_size;
}

int lbann::generic_data_reader::fetch_labels(CPUMat& Y) {
  if(!position_valid()) {
    throw lbann_exception(
      std::string{} + __FILE__ + " " + std::to_string(__LINE__) +
      " :: generic data reader load error: !position_valid");
  }

  int loaded_batch_size = get_loaded_mini_batch_size();
  const int end_pos = std::min(static_cast<size_t>(m_current_pos+loaded_batch_size),
                               m_shuffled_indices.size());
  const int mb_size = std::min(
    El::Int{((end_pos - m_current_pos) + m_sample_stride - 1) / m_sample_stride},
    Y.Width());

  El::Zeros(Y, Y.Height(), Y.Width());

//  if (m_data_store != nullptr) {
    //@todo: get it to work, then add omp support
    //m_data_store->fetch_labels(...);
 // }

//  else {
    #pragma omp parallel for
    for (int s = 0; s < mb_size; s++) {
      // Catch exceptions within the OpenMP thread.
      try {
        int n = m_current_pos + (s * m_sample_stride);
        int index = m_shuffled_indices[n];

        bool valid = fetch_label(Y, index, s, omp_get_thread_num());
        if (!valid) {
          throw lbann_exception(
            std::string{} + __FILE__ + " " + std::to_string(__LINE__) +
            " :: generic data reader load error: label not valid");
        }
      } catch (lbann_exception& e) {
        lbann_report_exception(e);
      } catch (std::exception& e) {
        El::ReportException(e);
      }
    }
  //}
  return mb_size;
}

int lbann::generic_data_reader::fetch_responses(CPUMat& Y) {
  if(!position_valid()) {
    throw lbann_exception(
      std::string{} + __FILE__ + " " + std::to_string(__LINE__) +
      " :: generic data reader load error: !position_valid");
  }

  int loaded_batch_size = get_loaded_mini_batch_size();
  const int end_pos = std::min(static_cast<size_t>(m_current_pos+loaded_batch_size),
                               m_shuffled_indices.size());
  const int mb_size = std::min(
    El::Int{((end_pos - m_current_pos) + m_sample_stride - 1) / m_sample_stride},
    Y.Width());

  El::Zeros(Y, Y.Height(), Y.Width());
  #pragma omp parallel for
  for (int s = 0; s < mb_size; s++) {
    // Catch exceptions within the OpenMP thread.
    try {
      int n = m_current_pos + (s * m_sample_stride);
      int index = m_shuffled_indices[n];

      bool valid = fetch_response(Y, index, s, omp_get_thread_num());
      if (!valid) {
        throw lbann_exception(
          std::string{} + __FILE__ + " " + std::to_string(__LINE__) +
          " :: generic data reader load error: response not valid");
      }
    } catch (lbann_exception& e) {
      lbann_report_exception(e);
    } catch (std::exception& e) {
      El::ReportException(e);
    }
  }
  return mb_size;
}

bool generic_data_reader::is_data_reader_done(bool is_active_reader) {
  bool reader_not_done = true;
  if(is_active_reader) {
    reader_not_done = !((m_loaded_mini_batch_idx + m_iteration_stride) >= m_num_iterations_per_epoch);
  }else {
    reader_not_done = !(m_loaded_mini_batch_idx >= m_num_iterations_per_epoch);
  }
  return reader_not_done;
}

bool generic_data_reader::update(bool is_active_reader) {
  bool reader_not_done = true; // BVE The sense of this should be fixed
  m_current_mini_batch_idx++;

  if(is_active_reader) {
    m_current_pos = get_next_position();

    /// Maintain the current height of the matrix
    if (!m_save_minibatch_indices) {
      El::Zeros(m_indices_fetched_per_mb, m_indices_fetched_per_mb.Height(), 1);
    }

    m_loaded_mini_batch_idx += m_iteration_stride;
  }
  if (m_loaded_mini_batch_idx >= m_num_iterations_per_epoch) {
    reader_not_done = false;
  }
  if ((size_t)m_current_pos >= m_shuffled_indices.size()) {
    reader_not_done = false;
  }
  if (m_current_mini_batch_idx == m_num_iterations_per_epoch) {
    if ((get_rank() < m_num_parallel_readers) && (m_current_pos < (int)m_shuffled_indices.size())) {
      throw lbann_exception(
        std::string{} + __FILE__ + " " + std::to_string(__LINE__)
        + " :: generic data reader update error: the epoch is complete,"
        + " but not all of the data has been used -- current pos = " + std::to_string(m_current_pos)
        + " and there are " + std::to_string(m_shuffled_indices.size()) + " indices"
        + " : iteration="
        + std::to_string(m_current_mini_batch_idx) + "C ["
        + std::to_string(m_loaded_mini_batch_idx) +"L] of "
        + std::to_string(m_num_iterations_per_epoch) + "+"
        + std::to_string(m_iteration_stride) + " : "
        + " index stride="
        + std::to_string(m_stride_to_next_mini_batch) + "/"
        + std::to_string(m_stride_to_last_mini_batch));
    }

    if (!m_save_minibatch_indices) {
      if (m_shuffle) {
        std::shuffle(m_shuffled_indices.begin(), m_shuffled_indices.end(),
                     get_data_seq_generator());
      }
    }

    set_initial_position();

    if (!m_save_minibatch_indices) {
      if (m_data_store) {
        m_data_store->set_shuffled_indices(&m_shuffled_indices);
      }
    }
  }
  return reader_not_done;
}

int generic_data_reader::get_loaded_mini_batch_size() const {
  if (m_loaded_mini_batch_idx >= (m_num_iterations_per_epoch-1)) {
    return m_last_mini_batch_size;
  } else {
    return m_mini_batch_size;
  }
}

int generic_data_reader::get_current_mini_batch_size() const {
  if (m_current_mini_batch_idx == (m_num_iterations_per_epoch-1)) {
    return m_last_mini_batch_size + m_world_master_mini_batch_adjustment;
  } else {
    return m_mini_batch_size;
  }
}

int generic_data_reader::get_current_global_mini_batch_size() const {
  if (m_current_mini_batch_idx == (m_num_iterations_per_epoch-1)) {
    return m_global_last_mini_batch_size;
  } else {
    return m_global_mini_batch_size;
  }
}

/// Returns the current adjustment to the mini-batch size based on if
/// the world master (model 0) has any extra samples
/// Note that any rank in model 0 does not need to add in this offset
/// since the model will already be aware of the extra samples
int generic_data_reader::get_current_world_master_mini_batch_adjustment(int model_rank) const {
  if (model_rank != 0 && m_current_mini_batch_idx == (m_num_iterations_per_epoch-1)) {
    return m_world_master_mini_batch_adjustment;
  } else {
    return 0;
  }
}

int generic_data_reader::get_next_position() const {
  /// If the next mini-batch for this rank is going to be the last
  /// mini-batch, take the proper (possibly reduced) step to
  /// setup for the last mini-batch
  if ((m_current_mini_batch_idx + m_iteration_stride - 1) == (m_num_iterations_per_epoch-1)) {
    return m_current_pos + m_stride_to_last_mini_batch;
  } else {
    return m_current_pos + m_stride_to_next_mini_batch;
  }
}

void generic_data_reader::select_subset_of_data() {
  m_num_global_indices = m_shuffled_indices.size();
  shuffle_indices();

  size_t count = get_absolute_sample_count();
  double use_percent = get_use_percent();
  if (count == 0 and use_percent == 0.0) {
      throw lbann_exception(
        std::string{} + __FILE__ + " " + std::to_string(__LINE__) +
        " :: generic_data_reader::select_subset_of_data() get_use_percent() "
        + "and get_absolute_sample_count() are both zero; exactly one "
        + "must be zero");
  }
  if (!(count == 0 or use_percent == 0.0)) {
      throw lbann_exception(
        std::string{} + __FILE__ + " " + std::to_string(__LINE__) +
        " :: generic_data_reader::select_subset_of_data() get_use_percent() "
        "and get_absolute_sample_count() are both non-zero; exactly one "
        "must be zero");
  }


  if (count != 0) {
    if(count > static_cast<size_t>(get_num_data())) {
      throw lbann_exception(
        std::string{} + __FILE__ + " " + std::to_string(__LINE__) +
        " :: generic_data_reader::select_subset_of_data() - absolute_sample_count=" +
        std::to_string(count) + " is > get_num_data=" +
        std::to_string(get_num_data()));
    }
    m_shuffled_indices.resize(get_absolute_sample_count());
  }

  if (use_percent) {
    m_shuffled_indices.resize(get_use_percent()*get_num_data());
  }

  long unused = get_validation_percent()*get_num_data(); //get_num_data() = m_shuffled_indices.size()
  long use_me = get_num_data() - unused;
  if (unused > 0) {
      m_unused_indices=std::vector<int>(m_shuffled_indices.begin() + use_me, m_shuffled_indices.end());
      m_shuffled_indices.resize(use_me);
    }

  if(!m_shuffle) {
    std::sort(m_shuffled_indices.begin(), m_shuffled_indices.end());
    std::sort(m_unused_indices.begin(), m_unused_indices.end());
  }
}

void generic_data_reader::use_unused_index_set() {
  m_shuffled_indices.swap(m_unused_indices);
  m_unused_indices.clear();
  std::vector<int>().swap(m_unused_indices); // Trick to force memory reallocation
}

/** \brief Given directory to store checkpoint files, write state to file and add to number of bytes written */
bool generic_data_reader::save_to_checkpoint_shared(persist& p, const char *name) {
  // rank 0 writes the training state file
  if (p.get_rank() == 0) {
    pack_scalars(p,name);
  }
  return true;
}

/** \brief Given directory to store checkpoint files, read state from file and add to number of bytes read */
bool lbann::generic_data_reader::load_from_checkpoint_shared(persist& p, const char *name) {
  // rank 0 reads the training state file
  struct packing_header header;
  if (p.get_rank() == 0) {
    unpack_scalars(p,&header,name);
  }
  MPI_Bcast(&header, sizeof(header), MPI_BYTE, 0, MPI_COMM_WORLD);
  unpack_header(header);
  if(p.get_rank() ==0){
    m_shuffled_indices.resize(header.data_size);
    m_unused_indices.resize(header.unused_data_size);
  }
  MPI_Bcast(&m_shuffled_indices[0], header.data_size, MPI_INT, 0, MPI_COMM_WORLD);
  MPI_Bcast(&m_unused_indices[0], header.unused_data_size, MPI_INT, 0, MPI_COMM_WORLD);
  return true;
}

void generic_data_reader::set_file_dir(std::string s) {
  if(endsWith(s, "/")) {
    m_file_dir = s;
  }else {
    m_file_dir = s + "/";
  }
}

std::string generic_data_reader::get_file_dir() const {
  return m_file_dir;
}

void generic_data_reader::set_data_filename(std::string s) {
  m_data_fn = s;
}

std::string generic_data_reader::get_data_filename() const {
  if (m_data_fn == "") {
    throw lbann_exception(
      std::string{} + __FILE__ + " " + std::to_string(__LINE__) +
      " :: you apparently did not call set_data_filename; error!");
  }
  return m_data_fn;
}

void generic_data_reader::set_label_filename(std::string s) {
  m_label_fn = s;
}

std::string generic_data_reader::get_label_filename() const {
  if (m_label_fn == "") {
    throw lbann_exception(
      std::string{} + __FILE__ + " " + std::to_string(__LINE__) +
      " :: you apparently did not call set_label_filename; error!");
  }
  return m_label_fn;
}

void generic_data_reader::set_first_n(int n) {
  m_first_n = n;
}

void generic_data_reader::set_absolute_sample_count(size_t s) {
  m_absolute_sample_count = s;
}

size_t generic_data_reader::get_absolute_sample_count() const {
  return m_absolute_sample_count;
}


void generic_data_reader::set_validation_percent(double s) {
  if (s < 0 or s > 1.0) {
    throw lbann_exception(
      std::string{} + __FILE__ + " " + std::to_string(__LINE__) +
      " :: set_validation_percent() - must be: s >= 0, s <= 1.0; you passed: " +
      std::to_string(s));
  }
  m_validation_percent = s;
}


double generic_data_reader::get_validation_percent() const {
  return m_validation_percent;
}

void generic_data_reader::set_use_percent(double s) {
  if (s < 0 or s > 1.0) {
    throw lbann_exception(
      std::string{} + __FILE__ + " " + std::to_string(__LINE__) +
      " :: set_use_percent() - must be: s >= 0, s <= 1.0; you passed: " +
      std::to_string(s));
  }
  m_use_percent = s;
}


double generic_data_reader::get_use_percent() const {
  return m_use_percent;
}

void generic_data_reader::setup_data_store(model *m) {
  m_data_store = nullptr;
<<<<<<< HEAD
  generic_data_reader *the_reader = nullptr;

  //note: ordering is important here; since data_store_multi_images is
  //      descended from data_store_imagenet, it must be first
  if (dynamic_cast<data_reader_multi_images*>(this) != nullptr) {
    the_reader = dynamic_cast<data_reader_multi_images*>(this);
    m_data_store = new data_store_multi_images(comm, this, m);
  }
  else if (dynamic_cast<pilot2_molecular_reader*>(this) != nullptr) {
    the_reader = dynamic_cast<pilot2_molecular_reader*>(this);
    m_data_store = new data_store_pilot2_molecular(comm, this, m);
  }
  else if (dynamic_cast<imagenet_reader*>(this) != nullptr) {
    the_reader = dynamic_cast<imagenet_reader*>(this);
    m_data_store = new data_store_imagenet(comm, this, m);
  }
  /*
  else if (dynamic_cast<data_reader_merge_samples*>(this) != nullptr) {
    the_reader = dynamic_cast<data_reader_merge_samples*>(this);
    m_data_store = new data_store_merge_samples(comm, this, m);
  }
  */

  //note: this is not an error, since data readers for a single model
  //      may be of different types (e.g, pilot2 has merge_samples and
  //      pilot2 readers), and it's possible that we don't want to use
  //      data store for one of these (possibly because the code
  //      has not been written. @todo revisit in future: should this
  //      be considered an error condition with thrown exception?
  if (the_reader == nullptr) {
    if (m_master) {
      std::cerr << "WARNING: " << __FILE__ << " " << __LINE__
                << " dynamic_cast<...> failed; NOT using data_store for role: " 
                << get_role() << "\n";
    }
    return;
  }

  m_data_store->setup();
=======
}
>>>>>>> a94b5933

void generic_data_reader::set_save_minibatch_entries(bool b) {
  m_save_minibatch_indices = b;
  if (b) {
    m_my_minibatch_indices.reserve(get_num_iterations_per_epoch());
  }
}

void generic_data_reader::set_data_store(generic_data_store *g) {
    if (m_data_store != nullptr) {
      delete m_data_store;
    }
    m_data_store = g;
  }

}  // namespace lbann<|MERGE_RESOLUTION|>--- conflicted
+++ resolved
@@ -491,49 +491,7 @@
 
 void generic_data_reader::setup_data_store(model *m) {
   m_data_store = nullptr;
-<<<<<<< HEAD
-  generic_data_reader *the_reader = nullptr;
-
-  //note: ordering is important here; since data_store_multi_images is
-  //      descended from data_store_imagenet, it must be first
-  if (dynamic_cast<data_reader_multi_images*>(this) != nullptr) {
-    the_reader = dynamic_cast<data_reader_multi_images*>(this);
-    m_data_store = new data_store_multi_images(comm, this, m);
-  }
-  else if (dynamic_cast<pilot2_molecular_reader*>(this) != nullptr) {
-    the_reader = dynamic_cast<pilot2_molecular_reader*>(this);
-    m_data_store = new data_store_pilot2_molecular(comm, this, m);
-  }
-  else if (dynamic_cast<imagenet_reader*>(this) != nullptr) {
-    the_reader = dynamic_cast<imagenet_reader*>(this);
-    m_data_store = new data_store_imagenet(comm, this, m);
-  }
-  /*
-  else if (dynamic_cast<data_reader_merge_samples*>(this) != nullptr) {
-    the_reader = dynamic_cast<data_reader_merge_samples*>(this);
-    m_data_store = new data_store_merge_samples(comm, this, m);
-  }
-  */
-
-  //note: this is not an error, since data readers for a single model
-  //      may be of different types (e.g, pilot2 has merge_samples and
-  //      pilot2 readers), and it's possible that we don't want to use
-  //      data store for one of these (possibly because the code
-  //      has not been written. @todo revisit in future: should this
-  //      be considered an error condition with thrown exception?
-  if (the_reader == nullptr) {
-    if (m_master) {
-      std::cerr << "WARNING: " << __FILE__ << " " << __LINE__
-                << " dynamic_cast<...> failed; NOT using data_store for role: " 
-                << get_role() << "\n";
-    }
-    return;
-  }
-
-  m_data_store->setup();
-=======
-}
->>>>>>> a94b5933
+}
 
 void generic_data_reader::set_save_minibatch_entries(bool b) {
   m_save_minibatch_indices = b;
